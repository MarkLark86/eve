# -*- coding: utf-8 -*-

"""
    eve.methods.get
    ~~~~~~~~~~~~~~~

    This module implements the API 'GET' methods, supported by both the
    resources and single item endpoints.

    :copyright: (c) 2014 by Nicola Iarocci.
    :license: BSD, see LICENSE for more details.
"""
import copy
import math
import base64

import simplejson as json

from .common import ratelimit, epoch, date_created, last_updated, pre_event, \
    resource_media_fields
from eve.auth import requires_auth
from eve.utils import parse_request, document_etag, document_link, home_link, \
    querydef, config, debug_error_message, resource_uri
from flask import current_app as app, abort


@ratelimit()
@requires_auth('resource')
@pre_event
def get(resource, lookup):
    """ Retrieves the resource documents that match the current request.

    :param resource: the name of the resource.

    .. versionchanged:: 0.4
       Replaced ID_FIELD by item_lookup_field on self link. 
       item_lookup_field will default to ID_FIELD if blank.

    .. versionchanged:: 0.3
       Don't return 304 if resource is empty. Fixes #243.
       Support for media fields.
       When IF_MATCH is disabled, no etag is included in the payload.
       When If-Modified-Since header is present, either no documents (304) or
       all documents (200) are sent per the HTTP spec. Original behavior can be
       achieved with:
           /resource?where={"updated":{"$gt":"if-modified-since-date"}}

    .. versionchanged:: 0.2
       Use the new ITEMS configuration setting.
       Raise 'on_pre_<method>' event.
       Let cursor add extra info to response.

    .. versionchanged:: 0.1.0
       Support for optional HATEOAS.
       Support for embeddable documents.

    .. versionchanged:: 0.0.9
       Event hooks renamed to be more robuts and consistent: 'on_getting'
       renamed to 'on_fetch'.

    .. versionchanged:: 0.0.8
       'on_getting' and 'on_getting_<resource>' events are raised when
       documents have been read from the database and are about to be sent to
       the client.

    .. versionchanged:: 0.0.6
       Support for HEAD requests.

    .. versionchanged:: 0.0.5
       Support for user-restricted access to resources.
       Support for LAST_UPDATED field missing from documents, because they were
       created outside the API context.

    .. versionchanged:: 0.0.4
       Added the ``requires_auth`` decorator.

    .. versionchanged:: 0.0.3
       Superflous ``response`` container removed. Collection items wrapped
       with ``_items``. Links wrapped with ``_links``. Links are now properly
       JSON formatted.
    """

    documents = []
    response = {}
    etag = None
    req = parse_request(resource)

    if req.if_modified_since:
        # client has made this request before, has it changed?
        preflight_req = copy.copy(req)
        preflight_req.max_results = 1

        cursor = app.data.find(resource, preflight_req, lookup)
        if cursor.count() == 0:
            # make sure the datasource is not empty (#243).
            if not app.data.is_empty(resource):
                # the if-modified-since conditional request returned no
                # documents, we send back a 304 Not-Modified, which means that
                # the client already has the up-to-date representation of the
                # resultset.
                status = 304
                last_modified = None
                return response, last_modified, etag, status

    # continue processing the full request
    last_update = epoch()
    req.if_modified_since = None
    cursor = app.data.find(resource, req, lookup)

    for document in cursor:
        document[config.LAST_UPDATED] = last_updated(document)
        document[config.DATE_CREATED] = date_created(document)

        if document[config.LAST_UPDATED] > last_update:
            last_update = document[config.LAST_UPDATED]

        # document metadata
        if config.IF_MATCH:
            document[config.ETAG] = document_etag(document)

        if config.DOMAIN[resource]['hateoas']:
            _lookup_field = config.DOMAIN[resource]['item_lookup_field']
            document[config.LINKS] = {'self':
                                      document_link(resource,
                                                    document[_lookup_field])}

        _resolve_media_files(document, resource)

        documents.append(document)

    _resolve_embedded_documents(resource, req, documents)

    status = 200
    last_modified = last_update if last_update > epoch() else None

    # notify registered callback functions. Please note that, should the
    # functions modify the documents, the last_modified and etag won't be
    # updated to reflect the changes (they always reflect the documents
    # state on the database.)

    getattr(app, "on_fetch_resource")(resource, documents)
    getattr(app, "on_fetch_resource_%s" % resource)(documents)

    if config.DOMAIN[resource]['hateoas']:
        response[config.ITEMS] = documents
        response[config.LINKS] = _pagination_links(resource, req,
                                                   cursor.count())
    else:
        response = documents

    # the 'extra' cursor field, if present, will be added to the response.
    # Can be used by Eve extensions to add extra, custom data to any
    # response.
    if hasattr(cursor, 'extra'):
        getattr(cursor, 'extra')(response)

    return response, last_modified, etag, status


@ratelimit()
@requires_auth('item')
@pre_event
def getitem(resource, **lookup):
    """
    :param resource: the name of the resource to which the document belongs.
    :param **lookup: the lookup query.

    .. versionchanged:: 0.4
<<<<<<< HEAD
       Now using resource_uri when building HATEOAS links (_collection_link
       removed).
=======
       Replaced ID_FIELD by item_lookup_field on self link
>>>>>>> 78a490c8

    .. versionchanged:: 0.3
       Support for media fields.
       When IF_MATCH is disabled, no etag is included in the payload.

    .. versionchanged:: 0.1.1
       Support for Embeded Resource Serialization.

    .. versionchanged:: 0.1.0
       Support for optional HATEOAS.

    .. versionchanged: 0.0.8
       'on_getting_item' event is raised when a document has been read from the
       database and is about to be sent to the client.

    .. versionchanged:: 0.0.7
       Support for Rate-Limiting.

    .. versionchanged:: 0.0.6
       Support for HEAD requests.

    .. versionchanged:: 0.0.6
        ETag added to payload.

    .. versionchanged:: 0.0.5
       Support for user-restricted access to resources.
       Support for LAST_UPDATED field missing from documents, because they were
       created outside the API context.

    .. versionchanged:: 0.0.4
       Added the ``requires_auth`` decorator.

    .. versionchanged:: 0.0.3
       Superflous ``response`` container removed. Links wrapped with
       ``_links``. Links are now properly JSON formatted.
    """
    response = {}

    req = parse_request(resource)
    document = app.data.find_one(resource, **lookup)
    if document:
        # need to update the document field as well since the etag must
        # be computed on the same document representation that might have
        # been used in the collection 'get' method
        last_modified = document[config.LAST_UPDATED] = last_updated(document)
        document[config.DATE_CREATED] = date_created(document)

        etag = None
        if config.IF_MATCH:
            etag = document[config.ETAG] = document_etag(document)

            if req.if_none_match and document[config.ETAG] == \
                    req.if_none_match:
                # request etag matches the current server representation of the
                # document, return a 304 Not-Modified.
                return response, last_modified, etag, 304

        if req.if_modified_since and last_modified <= req.if_modified_since:
            # request If-Modified-Since conditional request match. We test
            # this after the etag since Last-Modified dates have lower
            # resolution (1 second).
            return response, last_modified, document.get(config.ETAG), 304

        _resolve_embedded_documents(resource, req, [document])
        _resolve_media_files(document, resource)

        if config.DOMAIN[resource]['hateoas']:
            _lookup_field = config.DOMAIN[resource]['item_lookup_field']
            response[config.LINKS] = {
                'self': document_link(resource, document[_lookup_field]),
                'collection': {'title':
                               config.DOMAIN[resource]['resource_title'],
                               'href': resource_uri(resource)},
                'parent': home_link()
            }

        # notify registered callback functions. Please note that, should the
        # functions modify the document, last_modified and etag  won't be
        # updated to reflect the changes (they always reflect the documents
        # state on the database).
        item_title = config.DOMAIN[resource]['item_title'].lower()

        getattr(app, "on_fetch_item")(resource, document[config.ID_FIELD],
                                      document)
        getattr(app, "on_fetch_item_%s" %
                item_title)(document[config.ID_FIELD], document)

        response.update(document)
        return response, last_modified, etag, 200

    abort(404)


def _resolve_embedded_documents(resource, req, documents):
    """ Loops through the documents, adding embedded representations
    of any fields that are (1) defined eligible for embedding in the
    DOMAIN and (2) requested to be embedded in the current `req`.

    Currently we only support a single layer of embedding,
    i.e. /invoices/?embedded={"user":1}
    *NOT*  /invoices/?embedded={"user.friends":1}

    :param resource: the resource name.
    :param req: and instace of :class:`eve.utils.ParsedRequest`.
    :param documents: list of documents returned by the query.

    .. versionchagend:: 0.2
        Support for 'embedded_fields'.

    .. versonchanged:: 0.1.1
       'collection' key has been renamed to 'resource' (data_relation).

    .. versionadded:: 0.1.0
    """
    embedded_fields = []
    if req.embedded:
        # Parse the embedded clause, we are expecting
        # something like:   '{"user":1}'
        try:
            client_embedding = json.loads(req.embedded)
        except ValueError:
            abort(400, description=debug_error_message(
                'Unable to parse `embedded` clause'
            ))

        # Build the list of fields where embedding is being requested
        try:
            embedded_fields = [k for k, v in client_embedding.items()
                               if v == 1]
        except AttributeError:
            # We got something other than a dict
            abort(400, description=debug_error_message(
                'Unable to parse `embedded` clause'
            ))

    embedded_fields = list(
        set(config.DOMAIN[resource]['embedded_fields']) |
        set(embedded_fields))

    # For each field, is the field allowed to be embedded?
    # Pick out fields that have a `data_relation` where `embeddable=True`
    enabled_embedded_fields = []
    for field in embedded_fields:
        # Reject bogus field names
        if field in config.DOMAIN[resource]['schema']:
            field_definition = config.DOMAIN[resource]['schema'][field]
            if 'data_relation' in field_definition and \
                    field_definition['data_relation'].get('embeddable'):
                # or could raise 400 here
                enabled_embedded_fields.append(field)

        for document in documents:
            for field in enabled_embedded_fields:
                field_definition = config.DOMAIN[resource]['schema'][field]
                # Retrieve and serialize the requested document
                embedded_doc = app.data.find_one(
                    field_definition['data_relation']['resource'],
                    **{config.ID_FIELD: document[field]}
                )
                if embedded_doc:
                    document[field] = embedded_doc


def _pagination_links(resource, req, documents_count):
    """ Returns the appropriate set of resource links depending on the
    current page and the total number of documents returned by the query.

    :param resource: the resource name.
    :param req: and instace of :class:`eve.utils.ParsedRequest`.
    :param document_count: the number of documents returned by the query.

    .. versionchanged:: 0.4
       Now using resource_uri when building HATEOAS links (_collection_link
       removed).

    .. versionchanged:: 0.0.8
       Link to last page is provided if pagination is enabled (and the current
       page is not the last one).

    .. versionchanged:: 0.0.7
       Support for Rate-Limiting.

    .. versionchanged:: 0.0.5
       Support for optional pagination.

    .. versionchanged:: 0.0.3
       JSON links
    """
    _links = {'parent': home_link(),
              'self': {'title': config.DOMAIN[resource]['resource_title'],
                       'href': resource_uri(resource)}}

    if documents_count and config.DOMAIN[resource]['pagination']:
        if req.page * req.max_results < documents_count:
            q = querydef(req.max_results, req.where, req.sort, req.page + 1)
            _links['next'] = {'title': 'next page', 'href': '%s%s' %
                              (resource_uri(resource), q)}

            # in python 2.x dividing 2 ints produces an int and that's rounded
            # before the ceil call. Have to cast one value to float to get
            # a correct result. Wonder if 2 casts + ceil() call are actually
            # faster than documents_count // req.max_results and then adding
            # 1 if the modulo is non-zero...
            last_page = int(math.ceil(documents_count
                                      / float(req.max_results)))
            q = querydef(req.max_results, req.where, req.sort, last_page)
            _links['last'] = {'title': 'last page', 'href': '%s%s'
                              % (resource_uri(resource), q)}

        if req.page > 1:
            q = querydef(req.max_results, req.where, req.sort, req.page - 1)
            _links['prev'] = {'title': 'previous page', 'href': '%s%s' %
                              (resource_uri(resource), q)}

    return _links


def _resolve_media_files(document, resource):
    for field in resource_media_fields(document, resource):
        _file = app.media.get(document[field])
        document[field] = base64.encodestring(_file.read()) if _file else None<|MERGE_RESOLUTION|>--- conflicted
+++ resolved
@@ -33,7 +33,7 @@
     :param resource: the name of the resource.
 
     .. versionchanged:: 0.4
-       Replaced ID_FIELD by item_lookup_field on self link. 
+       Replaced ID_FIELD by item_lookup_field on self link.
        item_lookup_field will default to ID_FIELD if blank.
 
     .. versionchanged:: 0.3
@@ -166,12 +166,9 @@
     :param **lookup: the lookup query.
 
     .. versionchanged:: 0.4
-<<<<<<< HEAD
        Now using resource_uri when building HATEOAS links (_collection_link
        removed).
-=======
        Replaced ID_FIELD by item_lookup_field on self link
->>>>>>> 78a490c8
 
     .. versionchanged:: 0.3
        Support for media fields.
