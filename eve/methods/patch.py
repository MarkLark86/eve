# -*- coding: utf-8 -*-

"""
    eve.methods.patch
    ~~~~~~~~~~~~~~~~~

    This module imlements the PATCH method.

    :copyright: (c) 2015 by Nicola Iarocci.
    :license: BSD, see LICENSE for more details.
"""

from copy import deepcopy
from flask import current_app as app, abort
from werkzeug import exceptions
from datetime import datetime
from eve.utils import config, debug_error_message, parse_request
from eve.auth import requires_auth
from eve.validation import ValidationError
from eve.methods.common import get_document, parse, payload as payload_, \
    ratelimit, pre_event, store_media_files, resolve_embedded_fields, \
    build_response_document, marshal_write_response, resolve_document_etag, \
    oplog_push
from eve.versioning import resolve_document_version, \
    insert_versioning_documents, late_versioning_catch


@ratelimit()
@requires_auth('item')
@pre_event
def patch(resource, payload=None, **lookup):
    """
    Default function for handling PATCH requests, it has decorators for
    rate limiting, authentication and for raising pre-request events.
    After the decorators are applied forwards to call to :func:`patch_internal`

    .. versionchanged:: 0.5
       Split into patch() and patch_internal().
    """
    return patch_internal(resource, payload, concurrency_check=True,
                          skip_validation=False, **lookup)


def patch_internal(resource, payload=None, concurrency_check=False,
                   skip_validation=False, **lookup):
    """ Intended for internal patch calls, this method is not rate limited,
    authentication is not checked, pre-request events are not raised, and
    concurrency checking is optional. Performs a document patch/update.
    Updates are first validated against the resource schema. If validation
    passes, the document is updated and an OK status update is returned.
    If validation fails, a set of validation issues is returned.

    :param resource: the name of the resource to which the document belongs.
    :param payload: alternative payload. When calling patch() from your own
                    code you can provide an alternative payload. This can be
                    useful, for example, when you have a callback function
                    hooked to a certain endpoint, and want to perform
                    additional patch() callsfrom there.

                    Please be advised that in order to successfully use this
                    option, a request context must be available.
    :param concurrency_check: concurrency check switch (bool)
    :param skip_validation: skip payload validation before write (bool)
    :param **lookup: document lookup query.

    .. versionchanged:: 0.6
       on_updated returns the updated document (#682).
       Allow restoring soft deleted documents via PATCH

    .. versionchanged:: 0.5
       Updating nested document fields does not overwrite the nested document
       itself (#519).
       Push updates to the OpLog.
       Original patch() has been split into patch() and patch_internal().
       You can now pass a pre-defined custom payload to the funcion.
       ETAG is now stored with the document (#369).
       Catching all HTTPExceptions and returning them to the caller, allowing
       for eventual flask.abort() invocations in callback functions to go
       through. Fixes #395.

    .. versionchanged:: 0.4
       Allow abort() to be inoked by callback functions.
       'on_update' raised before performing the update on the database.
       Support for document versioning.
       'on_updated' raised after performing the update on the database.

    .. versionchanged:: 0.3
       Support for media fields.
       When IF_MATCH is disabled, no etag is included in the payload.
       Support for new validation format introduced with Cerberus v0.5.

    .. versionchanged:: 0.2
       Use the new STATUS setting.
       Use the new ISSUES setting.
       Raise 'on_pre_<method>' event.

    .. versionchanged:: 0.1.1
       Item-identifier wrapper stripped from both request and response payload.

    .. versionchanged:: 0.1.0
       Support for optional HATEOAS.
       Re-raises `exceptions.Unauthorized`, this could occur if the
       `auth_field` condition fails

    .. versionchanged:: 0.0.9
       More informative error messages.
       Support for Python 3.3.

    .. versionchanged:: 0.0.8
       Let ``werkzeug.exceptions.InternalServerError`` go through as they have
       probably been explicitly raised by the data driver.

    .. versionchanged:: 0.0.7
       Support for Rate-Limiting.

    .. versionchanged:: 0.0.6
       ETag is now computed without the need of an additional db lookup

    .. versionchanged:: 0.0.5
       Support for 'aplication/json' Content-Type.

    .. versionchanged:: 0.0.4
       Added the ``requires_auth`` decorator.

    .. versionchanged:: 0.0.3
       JSON links. Superflous ``response`` container removed.
    """
    if payload is None:
        payload = payload_()

    original = get_document(resource, concurrency_check, **lookup)
    if not original:
        # not found
        abort(404)

    resource_def = app.config['DOMAIN'][resource]
    schema = resource_def['schema']
    if not skip_validation:
        validator = app.validator(schema, resource)

    object_id = original[resource_def['id_field']]
    last_modified = None
    etag = None

    issues = {}
    response = {}

    if config.BANDWIDTH_SAVER is True:
        embedded_fields = []
    else:
        req = parse_request(resource)
        embedded_fields = resolve_embedded_fields(resource, req)

    try:
        updates = parse(payload, resource)
        if skip_validation:
            validation = True
        else:
            validation = validator.validate_update(updates, object_id,
                                                   original)
        if validation:
            # Apply coerced values
            updates = validator.document

            # sneak in a shadow copy if it wasn't already there
            late_versioning_catch(original, resource)

            store_media_files(updates, resource, original)
            resolve_document_version(updates, resource, 'PATCH', original)

            # some datetime precision magic
            updates[config.LAST_UPDATED] = \
                datetime.utcnow().replace(microsecond=0)

            if resource_def['soft_delete'] is True:
                # PATCH with soft delete enabled should always set the DELETED
                # field to False. We are either carrying through un-deleted
                # status, or restoring a soft deleted document
                updates[config.DELETED] = False

            # the mongo driver has a different precision than the python
            # datetime. since we don't want to reload the document once it
            # has been updated, and we still have to provide an updated
            # etag, we're going to update the local version of the
            # 'original' document, and we will use it for the etag
            # computation.
<<<<<<< HEAD
            updated = original.copy()
=======
            updated = deepcopy(original)
>>>>>>> 9924824c

            # notify callbacks
            getattr(app, "on_update")(resource, updates, original)
            getattr(app, "on_update_%s" % resource)(updates, original)

            updates = resolve_nested_documents(updates, updated)
            updated.update(updates)

            if config.IF_MATCH:
                resolve_document_etag(updated, resource)
                # now storing the (updated) ETAG with every document (#453)
                updates[config.ETAG] = updated[config.ETAG]

            try:
                app.data.update(
                    resource, object_id, updates, original)
            except app.data.OriginalChangedError:
                if concurrency_check:
<<<<<<< HEAD
                    abort(412, description=debug_error_message(
                        'Client and server etags don\'t match'
                    ))
=======
                    abort(412,
                          description='Client and server etags don\'t match')
>>>>>>> 9924824c

            # update oplog if needed
            oplog_push(resource, updates, 'PATCH', object_id)

            insert_versioning_documents(resource, updated)

            # nofity callbacks
            getattr(app, "on_updated")(resource, updates, original)
            getattr(app, "on_updated_%s" % resource)(updates, original)

            updated.update(updates)

            # build the full response document
            build_response_document(
                updated, resource, embedded_fields, updated)
            response = updated
            if config.IF_MATCH:
                etag = response[config.ETAG]
        else:
            issues = validator.errors
    except ValidationError as e:
        # TODO should probably log the error and abort 400 instead (when we
        # got logging)
        issues['validator exception'] = str(e)
    except exceptions.HTTPException as e:
        raise e
    except Exception as e:
        # consider all other exceptions as Bad Requests
        app.logger.exception(e)
        abort(400, description=debug_error_message(
            'An exception occurred: %s' % e
        ))

    if len(issues):
        response[config.ISSUES] = issues
        response[config.STATUS] = config.STATUS_ERR
        status = config.VALIDATION_ERROR_STATUS
    else:
        response[config.STATUS] = config.STATUS_OK
        status = 200

    # limit what actually gets sent to minimize bandwidth usage
    response = marshal_write_response(response, resource)

    return response, last_modified, etag, status


def resolve_nested_documents(updates, original):
    """ Nested document updates are merged with the original contents
    we don't overwrite the whole thing. See #519 for details.

    .. versionadded:: 0.5
    """
    r = {}
    for field, value in updates.items():
        if isinstance(value, dict):
            orig_value = original.setdefault(field, {})
            if orig_value is None:
                r[field] = value
            else:
                orig_value.update(resolve_nested_documents(value, orig_value))
                r[field] = orig_value
        else:
            r[field] = value
    return r<|MERGE_RESOLUTION|>--- conflicted
+++ resolved
@@ -184,11 +184,7 @@
             # etag, we're going to update the local version of the
             # 'original' document, and we will use it for the etag
             # computation.
-<<<<<<< HEAD
-            updated = original.copy()
-=======
             updated = deepcopy(original)
->>>>>>> 9924824c
 
             # notify callbacks
             getattr(app, "on_update")(resource, updates, original)
@@ -207,14 +203,8 @@
                     resource, object_id, updates, original)
             except app.data.OriginalChangedError:
                 if concurrency_check:
-<<<<<<< HEAD
-                    abort(412, description=debug_error_message(
-                        'Client and server etags don\'t match'
-                    ))
-=======
                     abort(412,
                           description='Client and server etags don\'t match')
->>>>>>> 9924824c
 
             # update oplog if needed
             oplog_push(resource, updates, 'PATCH', object_id)
