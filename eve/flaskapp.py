--- conflicted
+++ resolved
@@ -384,7 +384,6 @@
         """
 
         for resource, settings in self.config['DOMAIN'].items():
-<<<<<<< HEAD
             self._set_resource_defaults(resource, settings)
 
     def _set_resource_defaults(self, resource, settings):
@@ -416,6 +415,7 @@
                             self.config['ALLOWED_FILTERS'])
         settings.setdefault('sorting', self.config['SORTING'])
         settings.setdefault('embedding', self.config['EMBEDDING'])
+        settings.setdefault('embedded_fields', [])
         settings.setdefault('pagination', self.config['PAGINATION'])
         settings.setdefault('projection', self.config['PROJECTION'])
         # TODO make sure that this we really need the test below
@@ -443,6 +443,7 @@
         settings.setdefault('datasource', datasource)
         settings['datasource'].setdefault('source', resource)
         settings['datasource'].setdefault('filter', None)
+        settings['datasource'].setdefault('sort', None)
 
         # enable retrieval of actual schema fields only. Eventual db
         # fields not included in the schema won't be returned.
@@ -462,78 +463,6 @@
         settings['defaults'] = \
             set(field for field, definition in schema.items()
                 if 'default' in definition)
-=======
-            settings.setdefault('url', resource)
-            settings.setdefault('resource_methods',
-                                self.config['RESOURCE_METHODS'])
-            settings.setdefault('public_methods',
-                                self.config['PUBLIC_METHODS'])
-            settings.setdefault('allowed_roles', self.config['ALLOWED_ROLES'])
-            settings.setdefault('cache_control', self.config['CACHE_CONTROL'])
-            settings.setdefault('cache_expires', self.config['CACHE_EXPIRES'])
-
-            settings.setdefault('item_lookup_field',
-                                self.config['ITEM_LOOKUP_FIELD'])
-            settings.setdefault('item_url', self.config['ITEM_URL'])
-            settings.setdefault('item_title',
-                                resource.rstrip('s').capitalize())
-            settings.setdefault('item_lookup', self.config['ITEM_LOOKUP'])
-            settings.setdefault('public_item_methods',
-                                self.config['PUBLIC_ITEM_METHODS'])
-            settings.setdefault('allowed_item_roles',
-                                self.config['ALLOWED_ITEM_ROLES'])
-            settings.setdefault('allowed_filters',
-                                self.config['ALLOWED_FILTERS'])
-            settings.setdefault('sorting', self.config['SORTING'])
-            settings.setdefault('embedding', self.config['EMBEDDING'])
-            settings.setdefault('embedded_fields', [])
-            settings.setdefault('pagination', self.config['PAGINATION'])
-            settings.setdefault('projection', self.config['PROJECTION'])
-            # TODO make sure that this we really need the test below
-            if settings['item_lookup']:
-                item_methods = self.config['ITEM_METHODS']
-            else:
-                item_methods = eve.ITEM_METHODS
-            settings.setdefault('item_methods', item_methods)
-            settings.setdefault('auth_field',
-                                self.config['AUTH_FIELD'])
-            settings.setdefault('allow_unknown', self.config['ALLOW_UNKNOWN'])
-            settings.setdefault('extra_response_fields',
-                                self.config['EXTRA_RESPONSE_FIELDS'])
-            settings.setdefault('mongo_write_concern',
-                                self.config['MONGO_WRITE_CONCERN'])
-            settings.setdefault('hateoas',
-                                self.config['HATEOAS'])
-
-            # empty schemas are allowed for read-only access to resources
-            schema = settings.setdefault('schema', {})
-            self.set_schema_defaults(schema)
-
-            datasource = {}
-            settings.setdefault('datasource', datasource)
-            settings['datasource'].setdefault('source', resource)
-            settings['datasource'].setdefault('filter', None)
-            settings['datasource'].setdefault('sort', None)
-
-            # enable retrieval of actual schema fields only. Eventual db
-            # fields not included in the schema won't be returned.
-            default_projection = {}
-            default_projection.update(dict((field, 1) for (field) in schema))
-            projection = settings['datasource'].setdefault('projection',
-                                                           default_projection)
-            # despite projection, automatic fields are always included.
-            projection[self.config['ID_FIELD']] = 1
-            projection[self.config['LAST_UPDATED']] = 1
-            projection[self.config['DATE_CREATED']] = 1
-
-            # 'defaults' helper set contains the names of fields with
-            # default values in their schema definition.
-
-            # TODO support default values for embedded documents.
-            settings['defaults'] = \
-                set(field for field, definition in schema.items()
-                    if 'default' in definition)
->>>>>>> c911e453
 
     def set_schema_defaults(self, schema):
         """ When not provided, fills individual schema settings with default
