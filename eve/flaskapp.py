# -*- coding: utf-8 -*-

"""
    eve.flaskapp
    ~~~~~~~~~~~~

    This module implements the central WSGI application object as a Flask
    subclass.

    :copyright: (c) 2013 by Nicola Iarocci.
    :license: BSD, see LICENSE for more details.
"""

import eve
import sys
import os
from flask import Flask
from werkzeug.routing import BaseConverter
from werkzeug.serving import WSGIRequestHandler
from eve.io.mongo import Mongo, Validator
from eve.exceptions import ConfigException, SchemaException
from eve.endpoints import collections_endpoint, item_endpoint, home_endpoint
from eve.utils import api_prefix, extract_key_values
from events import Events


class EveWSGIRequestHandler(WSGIRequestHandler):
    """ Extend werkzeug request handler to include current Eve version in all
    responses, which is super-handy for debugging.
    """
    @property
    def server_version(self):
        return 'Eve/%s ' % eve.__version__ + super(EveWSGIRequestHandler,
                                                   self).server_version


class RegexConverter(BaseConverter):
    """ Extend werkzeug routing by supporting regex for urls/API endpoints """
    def __init__(self, url_map, *items):
        super(RegexConverter, self).__init__(url_map)
        self.regex = items[0]


class Eve(Flask, Events):
    """The main Eve object. On initialization it will load Eve settings, then
    configure and enable the API endpoints. The API is launched by executing
    the code below:::

        app = Eve()
        app.run()

    :param import_name: the name of the application package
    :param settings: the name of the settings file.  Defaults to `settings.py`.
    :param validator: custom validation class. Must be a
                      :class:`~cerberus.Validator` subclass. Defaults to
                      :class:`eve.io.mongo.Validator`.
    :param data: the data layer class. Must be a :class:`~eve.io.DataLayer`
                 subclass. Defaults to :class:`~eve.io.Mongo`.
    :param auth: the authentication class used to authenticate incoming
                 requests. Must be a :class: `eve.auth.BasicAuth` subclass.
    :param redis: the redis (pyredis) instance used by the Rate-Limiting
                  feature, if enabled.
    :param kwargs: optional, standard, Flask parameters.

    .. versionchanged:: 0.0.7
       'redis' argument added to handle an accessory Redis server (currently
       used by the Rate-Limiting feature).

    .. versionchanged:: 0.0.6
       'Events' added to the list of super classes, allowing for the arbitrary
       raising of events within the application.

    .. versionchanged:: 0.0.4
       'auth' argument added to handle authentication classes
    """
    def __init__(self, import_name=__package__, settings='settings.py',
                 validator=Validator, data=Mongo, auth=None, redis=None,
                 **kwargs):
        """Eve main WSGI app is implemented as a Flask subclass. Since we want
        to be able to launch our API by simply invoking Flask's run() method,
        we need to enhance our super-class a little bit.

        The tasks we need to accomplish are:

            1. enbale regex routing
            2. load and validate custom API settings,
            3. enable API endpoints
            4. set the validator class used to validate incoming objects
            5. activate the chosen data layer
            6. instance the authentication layer if needed
            7. set the redis instance to be used by the Rate-Limiting feature
        """

        # TODO should we support standard Flask parameters as well?
        super(Eve, self).__init__(import_name, **kwargs)
        # enable regex routing
        self.url_map.converters['regex'] = RegexConverter
        self.validator = validator
        self.settings = settings

        self.load_config()
        self.validate_domain_struct()
        self.set_defaults()
        self.validate_config()
        #self.validate_schemas()
        self._add_url_rules()

        self.data = data(self)
        self.auth = auth() if auth else None
        self.redis = redis

    def run(self, host=None, port=None, debug=None, **options):
        """Pass our own subclass of :class:`werkzeug.serving.WSGIRequestHandler
        to Flask.

        :param host: the hostname to listen on. Set this to ``'0.0.0.0'`` to
                     have the server available externally as well. Defaults to
                     ``'127.0.0.1'``.
        :param port: the port of the webserver. Defaults to ``5000``.
        :param debug: if given, enable or disable debug mode.
                      See :attr:`debug`.
        :param options: the options to be forwarded to the underlying
                        Werkzeug server.  See
                        :func:`werkzeug.serving.run_simple` for more
                        information.        """

        options.setdefault('request_handler', EveWSGIRequestHandler)
        super(Eve, self).run(host, port, debug, **options)

    def load_config(self):
        """API settings are loaded from standard python modules. First from
        `settings.py`(or alternative name/path passed as an argument) and
        then, when defined, from the file specified in the
        `EVE_SETTINGS` environment variable.

        Since we are a Flask subclass, any configuration value supported by
        Flask itself is available (besides Eve's proper settings).
        """

        # load defaults
        self.config.from_object('eve.default_settings')

        # overwrite the defaults with custom user settings:

        # TODO perhaps we should support non-existing settings file, in order
        # to allow for envvar_only scenarios. However, we should probably
        # issue a warning
        if os.path.isabs(self.settings):
            pyfile = self.settings
        else:
            # assume the path is relative to the calling script folder
            abspath = os.path.abspath(os.path.dirname(sys.argv[0]))
            pyfile = os.path.join(abspath, self.settings)
        self.config.from_pyfile(pyfile)

        #overwrite settings with custom environment variable
        envvar = 'EVE_SETTINGS'
        if os.environ.get(envvar):
            self.config.from_envvar(envvar)

    def validate_domain_struct(self):
        """ Validates that Eve configuration settings conform to the
        requirements.
        """
        try:
            domain = self.config['DOMAIN']
        except:
            raise ConfigException('DOMAIN dictionary missing or wrong.')
        if not isinstance(domain, dict):
            raise ConfigException('DOMAIN must be a dict.')
        if len(domain) == 0:
            raise ConfigException('DOMAIN must contain at least one resource.')

    def validate_config(self):
        """ Makes sure that REST methods expressed in the configuration
        settings are supported.

        .. versionchanged:: 0.1.0
        Support for PUT method.

        .. versionchanged:: 0.0.4
           Support for 'allowed_roles' and 'allowed_item_roles'

        .. versionchanged:: 0.0.2
            Support for DELETE resource method.
        """

        supported_resource_methods = ['GET', 'POST', 'DELETE']
        supported_item_methods = ['GET', 'PATCH', 'DELETE', 'PUT']

        # make sure that global resource methods are supported.
        self.validate_methods(supported_resource_methods,
                              self.config.get('RESOURCE_METHODS'),
                              'resource')

        # make sure that global item methods are supported.
        self.validate_methods(supported_item_methods,
                              self.config.get('ITEM_METHODS'),
                              'item')

        # make sure that individual resource/item methods are supported.
        for resource, settings in self.config['DOMAIN'].items():
            self.validate_methods(supported_resource_methods,
                                  settings['resource_methods'],
                                  '[%s] resource ' % resource)
            self.validate_methods(supported_item_methods,
                                  settings['item_methods'],
                                  '[%s] item ' % resource)

            # while a resource schema is optional for read-only access,
            # it is mandatory for write-access to resource/items.
            if 'POST' in settings['resource_methods'] or \
               'PATCH' in settings['item_methods']:
                if len(settings['schema']) == 0:
                    raise ConfigException('A resource schema must be provided '
                                          'when POST or PATCH methods are '
                                          'allowed for a resource [%s].' %
                                          resource)

            self.validate_roles('allowed_roles', settings, resource)
            self.validate_roles('allowed_item_roles', settings, resource)
            self.validate_schema(resource, settings['schema'])

    def validate_roles(self, directive, candidate, resource):
        """ Validates that user role directives are syntactically and formally
        adeguate.

        :param directive: either 'allowed_roles' or 'allow_item_roles'.
        :param candidate: the candidate setting to be validated.
        :param resource: name of the resource to which the candidate settings
                         refer to.

        .. versionadded:: 0.0.4
        """
        roles = candidate[directive]
        if roles is not None and (not isinstance(roles, list) or not
                                  len(roles)):
            raise ConfigException("'%s' must be a non-empty list, or None "
                                  "[%s]." % (directive, resource))

    def validate_methods(self, allowed, proposed, item):
        """ Compares allowed and proposed methods, raising a `ConfigException`
        when they don't match.

        :param allowed: a list of supported (allowed) methods.
        :param proposed: a list of proposed methods.
        :param item: name of the item to which the methods would be applied.
                     Used when raising the exception.
        """
        diff = set(proposed) - set(allowed)
        if diff:
            raise ConfigException('Unallowed %s method(s): %s. '
                                  'Supported: %s' %
                                  (item, ', '.join(diff),
                                   ', '.join(allowed)))

    def validate_schema(self, resource, schema):
        """ Validates a resource schema.

        :param resource: resource name.
        :param schema: schema definition for the resource.

        .. versionchanged:: 0.1.0
           Validation for 'embeddable' fields.

        .. versionchanged:: 0.0.5
           Validation of the 'data_relation' field rule.
           Now collecting offending items in a list and inserting results into
           the exception message.
        """
        # TODO are there other mandatory settings? Validate them here
        offenders = []
        if eve.DATE_CREATED in schema:
            offenders.append(eve.DATE_CREATED)
        if eve.LAST_UPDATED in schema:
            offenders.append(eve.LAST_UPDATED)
        if eve.ID_FIELD in schema:
            offenders.append(eve.ID_FIELD)
        if offenders:
            raise SchemaException('field(s) "%s" not allowed in "%s" schema '
                                  '(they will be handled automatically).'
                                  % (resource, ', '.join(offenders)))

        for field, ruleset in schema.items():
            if 'data_relation' in ruleset:
                if 'collection' not in ruleset['data_relation']:
                    raise SchemaException("'collection' key is mandatory for "
                                          "the 'data_relation' rule in "
                                          "'%s: %s'" % (resource, field))
                # If the field is listed as `embeddable`
                # it must be type == 'objectid'
                # TODO: allow serializing a list( type == 'objectid')
                if ruleset['data_relation'].get('embeddable', False):
                    if ruleset['type'] != 'objectid':
                        raise SchemaException(
                            "In order for the 'data_relation' rule to be "
                            "embeddable it must be of type 'objectid'"
                        )

    def set_defaults(self):
        """ When not provided, fills individual resource settings with default
        or global configuration settings.

        .. versionchanged:: 0.1.0
<<<<<<< HEAD
        Support for optional HATEOAS.
=======
          'embedding'
>>>>>>> 56f2f930

        .. versionchanged:: 0.0.9
           'auth_username_field' renamed to 'auth_field'.
           Always include automatic fields despite of datasource projections.

        .. versionchanged:: 0.0.8
           'mongo_write_concern'

        .. versionchanged:: 0.0.7
           'extra_response_fields'

        .. versionchanged:: 0.0.6
           'datasource[projection]'
           'projection',
           'allow_unknown'

        .. versionchanged:: 0.0.5
           'auth_username_field'
           'filters',
           'sorting',
           'pagination'.

        .. versionchanged:: 0.0.4
           'defaults',
           'datasource',
           'public_methods',
           'public_item_methods',
           'allowed_roles',
           'allowed_item_roles'.

        .. versionchanged:: 0.0.3
           `item_title` default value.
        """

        for resource, settings in self.config['DOMAIN'].items():
            settings.setdefault('url', resource)
            settings.setdefault('resource_methods',
                                self.config['RESOURCE_METHODS'])
            settings.setdefault('public_methods',
                                self.config['PUBLIC_METHODS'])
            settings.setdefault('allowed_roles', self.config['ALLOWED_ROLES'])
            settings.setdefault('cache_control', self.config['CACHE_CONTROL'])
            settings.setdefault('cache_expires', self.config['CACHE_EXPIRES'])

            settings.setdefault('item_lookup_field',
                                self.config['ITEM_LOOKUP_FIELD'])
            settings.setdefault('item_url', self.config['ITEM_URL'])
            settings.setdefault('item_title',
                                resource.rstrip('s').capitalize())
            settings.setdefault('item_lookup', self.config['ITEM_LOOKUP'])
            settings.setdefault('public_item_methods',
                                self.config['PUBLIC_ITEM_METHODS'])
            settings.setdefault('allowed_item_roles',
                                self.config['ALLOWED_ITEM_ROLES'])
            settings.setdefault('allowed_filters',
                                self.config['ALLOWED_FILTERS'])
            settings.setdefault('sorting', self.config['SORTING'])
            settings.setdefault('embedding', self.config['EMBEDDING'])
            settings.setdefault('pagination', self.config['PAGINATION'])
            settings.setdefault('projection', self.config['PROJECTION'])
            # TODO make sure that this we really need the test below
            if settings['item_lookup']:
                item_methods = self.config['ITEM_METHODS']
            else:
                item_methods = eve.ITEM_METHODS
            settings.setdefault('item_methods', item_methods)
            settings.setdefault('auth_field',
                                self.config['AUTH_FIELD'])
            settings.setdefault('allow_unknown', self.config['ALLOW_UNKNOWN'])
            settings.setdefault('extra_response_fields',
                                self.config['EXTRA_RESPONSE_FIELDS'])
            settings.setdefault('mongo_write_concern',
                                self.config['MONGO_WRITE_CONCERN'])
            settings.setdefault('hateoas',
                                self.config['HATEOAS'])

            # empty schemas are allowed for read-only access to resources
            schema = settings.setdefault('schema', {})
            self.set_schema_defaults(schema)

            datasource = {}
            settings.setdefault('datasource', datasource)
            settings['datasource'].setdefault('source', resource)
            settings['datasource'].setdefault('filter', None)

            # enable retrieval of actual schema fields only. Eventual db
            # fields not included in the schema won't be returned.
            default_projection = {}
            default_projection.update(dict((field, 1) for (field) in schema))
            projection = settings['datasource'].setdefault('projection',
                                                           default_projection)
            # despite projection, automatic fields are always included.
            projection[self.config['ID_FIELD']] = 1
            projection[self.config['LAST_UPDATED']] = 1
            projection[self.config['DATE_CREATED']] = 1

            # `dates` helper set contains the names of the schema fields
            # defined as `datetime` types. It will come in handy when
            # we will be parsing incoming documents

            # TODO support date fields for embedded documents.
            settings['dates'] = \
                set(field for field, definition in schema.items()
                    if definition.get('type') == 'datetime')

            # 'defaults' helper set contains the names of fields with
            # default values in their schema definition.

            # TODO support default values for embedded documents.
            settings['defaults'] = \
                set(field for field, definition in schema.items()
                    if definition.get('default'))

    def set_schema_defaults(self, schema):
        """ When not provided, fills individual schema settings with default
        or global configuration settings.

        :param schema: the resource schema to be initialized with default
                       values

        .. versionchanged: 0.0.7
           Setting the default 'field' value would not happen if the
           'data_relation' was nested deeper than the first schema level (#60).

        .. versionadded: 0.0.5
        """
        # TODO fill schema{} defaults, like field type, etc.

        # set default 'field' value for all 'data_relation' rulesets, however
        # nested
        for data_relation in list(extract_key_values('data_relation', schema)):
            data_relation.setdefault('field',
                                     self.config['ID_FIELD'])

    def _add_url_rules(self):
        """ Builds the API url map. Methods are enabled for each mapped
        endpoint, as configured in the settings.

        .. versionchanged:: 0.0.9
           Handle the case of 'additional_lookup' field being an integer.

        .. versionchanged:: 0.0.5
           Support for Cross-Origin Resource Sharing. 'OPTIONS' method is
           explicitly routed to standard endpoints to allow for proper CORS
           processing.

        .. versionchanged:: 0.0.4
           config.SOURCES. Maps resources to their datasources.

        .. versionchanged:: 0.0.3
           Support for API_VERSION as an endpoint prefix.
        """
        # helpers
        resources = {}     # maps urls to resources (DOMAIN keys)
        urls = {}          # maps resources to urls
        datasources = {}   # maps resources to their datasources

        prefix = api_prefix(self.config['URL_PREFIX'],
                            self.config['API_VERSION'])

        # home page (API entry point)
        self.add_url_rule('%s/' % prefix, 'home', view_func=home_endpoint,
                          methods=['GET', 'OPTIONS'])

        for resource, settings in self.config['DOMAIN'].items():
            resources[settings['url']] = resource
            urls[resource] = settings['url']
            datasources[resource] = settings['datasource']

            # resource endpoint
            url = '%s/<regex("%s"):url>/' % (prefix, settings['url'])
            self.add_url_rule(url, view_func=collections_endpoint,
                              methods=settings['resource_methods'] +
                              ['OPTIONS'])

            # item endpoint
            if settings['item_lookup']:
                item_url = '%s<regex("%s"):%s>/' % \
                    (url,
                     settings['item_url'],
                     settings['item_lookup_field'])

                self.add_url_rule(item_url, view_func=item_endpoint,
                                  methods=settings['item_methods']
                                  + ['OPTIONS'])
                if 'PATCH' in settings['item_methods']:
                    # support for POST with X-HTTM-Method-Override header
                    # for clients not supporting PATCH. Also see
                    # item_endpoint() in endpoints.py
                    self.add_url_rule(item_url, view_func=item_endpoint,
                                      methods=['POST'])

                # also enable an alternative lookup/endpoint if allowed
                lookup = settings.get('additional_lookup')
                if lookup:
                    l_type = settings['schema'][lookup['field']]['type']
                    if l_type == 'integer':
                        item_url = '%s<int:%s>/' % (url, lookup['field'])
                    else:
                        item_url = '%s<regex("%s"):%s>/' % (url,
                                                            lookup['url'],
                                                            lookup['field'])
                    self.add_url_rule(item_url, view_func=item_endpoint,
                                      methods=['GET'])
        self.config['RESOURCES'] = resources
        self.config['URLS'] = urls
        self.config['SOURCES'] = datasources<|MERGE_RESOLUTION|>--- conflicted
+++ resolved
@@ -302,11 +302,8 @@
         or global configuration settings.
 
         .. versionchanged:: 0.1.0
-<<<<<<< HEAD
-        Support for optional HATEOAS.
-=======
-          'embedding'
->>>>>>> 56f2f930
+          'embedding'.
+           Support for optional HATEOAS.
 
         .. versionchanged:: 0.0.9
            'auth_username_field' renamed to 'auth_field'.
