--- conflicted
+++ resolved
@@ -8,11 +8,7 @@
     home) invokes the appropriate method handler, returning its response
     to the client, properly rendered.
 
-<<<<<<< HEAD
-    :copyright: (c) 2016 by Nicola Iarocci.
-=======
     :copyright: (c) 2017 by Nicola Iarocci.
->>>>>>> 47bb7d11
     :license: BSD, see LICENSE for more details.
 """
 from bson import tz_util
