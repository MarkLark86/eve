"""
    eve.io.mongo.media
    ~~~~~~~~~~~~~~~~~~

    GridFS media storage for Eve-powered APIs.

<<<<<<< HEAD
    :copyright: (c) 2016 by Nicola Iarocci.
=======
    :copyright: (c) 2017 by Nicola Iarocci.
>>>>>>> 47bb7d11
    :license: BSD, see LICENSE for more details.
"""
from bson import ObjectId
from flask import Flask
from gridfs import GridFS

from eve.io.media import MediaStorage
from eve.io.mongo import Mongo
from eve.utils import str_type


class GridFSMediaStorage(MediaStorage):
    """ The GridFSMediaStorage class stores files into GridFS.

    ..versionadded:: 0.3
    """

    def __init__(self, app=None):
        """
        :param app: the flask application (eve itself). This can be used by
        the class to access, amongst other things, the app.config object to
        retrieve class-specific settings.

        .. versionchanged:: 0.6
           Support for multiple, cached, GridFS instances
        """
        super(GridFSMediaStorage, self).__init__(app)

        self.validate()
        self._fs = {}

    def validate(self):
        """ Make sure that the application data layer is a eve.io.mongo.Mongo
        instance.
        """
        if self.app is None:
            raise TypeError('Application object cannot be None')

        if not isinstance(self.app, Flask):
            raise TypeError('Application object must be a Eve application')

    def fs(self, resource=None):
        """ Provides the instance-level GridFS instance, instantiating it if
        needed.

        .. versionchanged:: 0.6
           Support for multiple, cached, GridFS instances
        """
        driver = self.app.data
        if driver is None or not isinstance(driver, Mongo):
            raise TypeError("Application data object must be of eve.io.Mongo "
                            "type.")

        px = driver.current_mongo_prefix(resource)
        if px not in self._fs:
            self._fs[px] = GridFS(driver.pymongo(prefix=px).db)
        return self._fs[px]

    def get(self, _id, resource=None):
        """ Returns the file given by unique id. Returns None if no file was
        found.

        .. vesionchanged: 0.6
           Support for _id as string.
        """
        if isinstance(_id, str_type):
            # Convert to unicode because ObjectId() interprets 12-character
            # strings (but not unicode) as binary representations of ObjectId.
            try:
                _id = ObjectId(unicode(_id))
            except NameError:
                _id = ObjectId(_id)

        _file = None
        try:
            _file = self.fs(resource).get(_id)
        except:
            pass
        return _file

    def put(self, content, filename=None, content_type=None, resource=None):
        """ Saves a new file in GridFS. Returns the unique id of the stored
        file. Also stores content type of the file.
        """
        return self.fs(resource).put(content, filename=filename,
                                     content_type=content_type)

    def delete(self, _id, resource=None):
        """ Deletes the file referenced by unique id.
        """
        self.fs(resource).delete(_id)

    def exists(self, id_or_document, resource=None):
        """ Returns True if a file referenced by the unique id or the query
        document already exists, False otherwise.

        Valid query: {'filename': 'file.txt'}
        """
        return self.fs(resource).exists(id_or_document)<|MERGE_RESOLUTION|>--- conflicted
+++ resolved
@@ -4,11 +4,7 @@
 
     GridFS media storage for Eve-powered APIs.
 
-<<<<<<< HEAD
-    :copyright: (c) 2016 by Nicola Iarocci.
-=======
     :copyright: (c) 2017 by Nicola Iarocci.
->>>>>>> 47bb7d11
     :license: BSD, see LICENSE for more details.
 """
 from bson import ObjectId
