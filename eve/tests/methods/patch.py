from bson import ObjectId
import simplejson as json

from eve import STATUS_OK, LAST_UPDATED, ID_FIELD, ISSUES, STATUS, ETAG
from eve.tests import TestBase
from eve.tests.test_settings import MONGO_DBNAME
from eve.tests.utils import DummyEvent


#@unittest.skip("don't need no freakin' tests!")
class TestPatch(TestBase):

    def test_patch_to_resource_endpoint(self):
        _, status = self.patch(self.known_resource_url, data={})
        self.assert405(status)

    def test_readonly_resource(self):
        _, status = self.patch(self.readonly_id_url, data={})
        self.assert405(status)

    def test_unknown_id(self):
        _, status = self.patch(self.unknown_item_id_url,
                               data={"key1": 'value1'})
        self.assert404(status)

    def test_unknown_id_different_resource(self):
        # patching a 'user' with a valid 'contact' id will 404
        _, status = self.patch('%s/%s/' % (self.different_resource,
                                           self.item_id),
                               data={"key1": "value1"})
        self.assert404(status)

        # of course we can still patch a 'user'
        _, status = self.patch('%s/%s/' % (self.different_resource,
                                           self.user_id),
                               data={'key1': '{"username": "username1"}'},
                               headers=[('If-Match', self.user_etag)])
        self.assert200(status)

    def test_by_name(self):
        _, status = self.patch(self.item_name_url, data={'key1': 'value1'})
        self.assert405(status)

    def test_ifmatch_missing(self):
        _, status = self.patch(self.item_id_url, data={'key1': 'value1'})
        self.assert403(status)

    def test_ifmatch_disabled(self):
        self.app.config['IF_MATCH'] = False
        r, status = self.patch(self.item_id_url, data={'key1': 'value1'})
        self.assert200(status)
        self.assertTrue(ETAG not in r)

    def test_ifmatch_bad_etag(self):
        _, status = self.patch(self.item_id_url,
                               data={'key1': 'value1'},
                               headers=[('If-Match', 'not-quite-right')])
        self.assert412(status)

    def test_unique_value(self):
        # TODO
        # for the time being we are happy with testing only Eve's custom
        # validation. We rely on Cerberus' own test suite for other validation
        # unit tests. This test also makes sure that response status is
        # syntatically correcy in case of validation issues.
        # We should probably test every single case as well (seems overkill).
        r, status = self.patch(self.item_id_url,
                               data={"ref": "%s" % self.alt_ref},
                               headers=[('If-Match', self.item_etag)])
        self.assert200(status)
        self.assertValidationError(r, {'ref': "value '%s' is not unique" %
                                       self.alt_ref})

    def test_patch_string(self):
        field = "ref"
        test_value = "1234567890123456789012345"
        changes = {field: test_value}
        r = self.perform_patch(changes)
        db_value = self.compare_patch_with_get(field, r)
        self.assertEqual(db_value, test_value)

    def test_patch_integer(self):
        field = "prog"
        test_value = 9999
        changes = {field: test_value}
        r = self.perform_patch(changes)
        db_value = self.compare_patch_with_get(field, r)
        self.assertEqual(db_value, test_value)

    def test_patch_list_as_array(self):
        field = "role"
        test_value = ["vendor", "client"]
        changes = {field: test_value}
        r = self.perform_patch(changes)
        db_value = self.compare_patch_with_get(field, r)
        self.assertTrue(set(test_value).issubset(db_value))

    def test_patch_rows(self):
        field = "rows"
        test_value = [
            {'sku': 'AT1234', 'price': 99},
            {'sku': 'XF9876', 'price': 9999}
        ]
        changes = {field: test_value}
        r = self.perform_patch(changes)
        db_value = self.compare_patch_with_get(field, r)

        for test_item in test_value:
            self.assertTrue(test_item in db_value)

    def test_patch_list(self):
        field = "alist"
        test_value = ["a_string", 99]
        changes = {field: test_value}
        r = self.perform_patch(changes)
        db_value = self.compare_patch_with_get(field, r)
        self.assertEqual(db_value, test_value)

    def test_patch_dict(self):
        field = "location"
        test_value = {'address': 'an address', 'city': 'a city'}
        changes = {field: test_value}
        r = self.perform_patch(changes)
        db_value = self.compare_patch_with_get(field, r)
        self.assertEqual(db_value, test_value)

    def test_patch_datetime(self):
        field = "born"
        test_value = "Tue, 06 Nov 2012 10:33:31 GMT"
        changes = {field: test_value}
        r = self.perform_patch(changes)
        db_value = self.compare_patch_with_get(field, r)
        self.assertEqual(db_value, test_value)

    def test_patch_objectid(self):
        field = "tid"
        test_value = "4f71c129c88e2018d4000000"
        changes = {field: test_value}
        r = self.perform_patch(changes)
        db_value = self.compare_patch_with_get(field, r)
        self.assertEqual(db_value, test_value)

    def test_patch_defaults(self):
        field = "ref"
        test_value = "1234567890123456789012345"
        changes = {field: test_value}
        r = self.perform_patch(changes)
        self.assertRaises(KeyError, self.compare_patch_with_get, 'title', r)

    def test_patch_defaults_with_post_override(self):
        field = "ref"
        test_value = "1234567890123456789012345"
        r = self.perform_patch_with_post_override(field, test_value)
        self.assert200(r.status_code)
        self.assertRaises(KeyError, self.compare_patch_with_get, 'title',
                          json.loads(r.get_data()))

    def test_patch_multiple_fields(self):
        fields = ['ref', 'prog', 'role']
        test_values = ["9876543210987654321054321", 123, ["agent"]]
        changes = {"ref": test_values[0], "prog": test_values[1],
                   "role": test_values[2]}
        r = self.perform_patch(changes)
        db_values = self.compare_patch_with_get(fields, r)
        for i in range(len(db_values)):
            self.assertEqual(db_values[i], test_values[i])

    def test_patch_with_post_override(self):
        # a POST request with PATCH override turns into a PATCH request
        r = self.perform_patch_with_post_override('prog', 1)
        self.assert200(r.status_code)

    def perform_patch(self, changes):
        r, status = self.patch(self.item_id_url,
                               data=changes,
                               headers=[('If-Match', self.item_etag)])
        self.assert200(status)
        self.assertPatchResponse(r, self.item_id)
        return r

    def perform_patch_with_post_override(self, field, value):
        headers = [('X-HTTP-Method-Override', 'PATCH'),
                   ('If-Match', self.item_etag),
                   ('Content-Type', 'application/json')]
        return self.test_client.post(self.item_id_url,
                                     data=json.dumps({field: value}),
                                     headers=headers)

    def compare_patch_with_get(self, fields, patch_response):
        raw_r = self.test_client.get(self.item_id_url)
        r, status = self.parse_response(raw_r)
        self.assert200(status)
        self.assertEqual(raw_r.headers.get('ETag'),
                         patch_response[ETAG])
        if isinstance(fields, str):
            return r[fields]
        else:
            return [r[field] for field in fields]

    def test_patch_allow_unknown(self):
        changes = {"unknown": "unknown"}
        r, status = self.patch(self.item_id_url,
                               data=changes,
                               headers=[('If-Match', self.item_etag)])
        self.assert200(status)
        self.assertValidationError(r, {'unknown': 'unknown field'})
        self.app.config['DOMAIN'][self.known_resource]['allow_unknown'] = True
        r, status = self.patch(self.item_id_url,
                               data=changes,
                               headers=[('If-Match', self.item_etag)])
        self.assert200(status)
        self.assertPatchResponse(r, self.item_id)

    def test_patch_x_www_form_urlencoded(self):
        field = "ref"
        test_value = "1234567890123456789012345"
        changes = {field: test_value}
        headers = [('If-Match', self.item_etag)]
        r, status = self.parse_response(self.test_client.patch(
            self.item_id_url, data=changes, headers=headers))
        self.assert200(status)
        self.assertTrue('OK' in r[STATUS])

    def test_patch_referential_integrity(self):
        data = {"person": self.unknown_item_id}
        headers = [('If-Match', self.invoice_etag)]
        r, status = self.patch(self.invoice_id_url, data=data, headers=headers)
        self.assert200(status)
        expected = ("value '%s' must exist in resource '%s', field '%s'" %
                    (self.unknown_item_id, 'contacts',
                     self.app.config['ID_FIELD']))
        self.assertValidationError(r, {'person': expected})

        data = {"person": self.item_id}
        r, status = self.patch(self.invoice_id_url, data=data, headers=headers)
        self.assert200(status)
        self.assertPatchResponse(r, self.invoice_id)

    def test_patch_write_concern_success(self):
        # 0 and 1 are the only valid values for 'w' on our mongod instance (1
        # is the default)
        self.domain['contacts']['mongo_write_concern'] = {'w': 0}
        field = "ref"
        test_value = "X234567890123456789012345"
        changes = {field: test_value}
        _, status = self.patch(self.item_id_url,
                               data=changes,
                               headers=[('If-Match', self.item_etag)])
        self.assert200(status)

    def test_patch_write_concern_fail(self):
        # should get a 500 since there's no replicaset on the mongod instance
        self.domain['contacts']['mongo_write_concern'] = {'w': 2}
        field = "ref"
        test_value = "X234567890123456789012345"
        changes = {field: test_value}
        _, status = self.patch(self.item_id_url,
                               data=changes,
                               headers=[('If-Match', self.item_etag)])
        self.assert500(status)

    def test_patch_missing_standard_date_fields(self):
        """Documents created outside the API context could be lacking the
        LAST_UPDATED and/or DATE_CREATED fields.
        """
        # directly insert a document, without DATE_CREATED e LAST_UPDATED
        # values.
        contacts = self.random_contacts(1, False)
        ref = 'test_update_field'
        contacts[0]['ref'] = ref
        _db = self.connection[MONGO_DBNAME]
        _db.contacts.insert(contacts)

        # now retrieve same document via API and get its etag, which is
        # supposed to be computed on default DATE_CREATED and LAST_UPDATAED
        # values.
        response, status = self.get(self.known_resource, item=ref)
        etag = response[ETAG]
        _id = response['_id']

        # attempt a PATCH with the new etag.
        field = "ref"
        test_value = "X234567890123456789012345"
        changes = {field: test_value}
        _, status = self.patch('%s/%s' % (self.known_resource_url, _id),
                               data=changes, headers=[('If-Match', etag)])
        self.assert200(status)

    def test_patch_subresource(self):
        _db = self.connection[MONGO_DBNAME]

        # create random contact
        fake_contact = self.random_contacts(1)
        fake_contact_id = _db.contacts.insert(fake_contact)[0]

        # update first invoice to reference the new contact
        _db.invoices.update({'_id': ObjectId(self.invoice_id)},
                            {'$set': {'person': fake_contact_id}})

        # GET all invoices by new contact
        response, status = self.get('users/%s/invoices/%s' %
                                    (fake_contact_id, self.invoice_id))
        etag = response[ETAG]

        data = {"inv_number": "new_number"}
        headers = [('If-Match', etag)]
        response, status = self.patch('users/%s/invoices/%s' %
                                      (fake_contact_id, self.invoice_id),
                                      data=data, headers=headers)
        self.assert200(status)
        self.assertPatchResponse(response, self.invoice_id)

    def assertPatchResponse(self, response, item_id):
        self.assertTrue(STATUS in response)
        self.assertTrue(STATUS_OK in response[STATUS])
        self.assertFalse(ISSUES in response)
        self.assertTrue(ID_FIELD in response)
        self.assertEqual(response[ID_FIELD], item_id)
        self.assertTrue(LAST_UPDATED in response)
        self.assertTrue(ETAG in response)
        self.assertTrue('_links' in response)
<<<<<<< HEAD
        self.assertItemLink(response['_links'], item_id)
=======
        self.assertItemLink(response['_links'], item_id)

    def patch(self, url, data, headers=[]):
        headers.append(('Content-Type', 'application/json'))
        r = self.test_client.patch(url,
                                   data=json.dumps(data),
                                   headers=headers)
        return self.parse_response(r)


class TestEvents(TestBase):
    new_ref = "0123456789012345678901234"

    def test_on_pre_PATCH(self):
        devent = DummyEvent(self.before_update)
        self.app.on_pre_PATCH += devent
        self.patch()
        self.assertEqual(self.known_resource, devent.called[0])
        self.assertEqual(2, len(devent.called))

    def test_on_pre_PATCH_contacts(self):
        devent = DummyEvent(self.before_update)
        self.app.on_pre_PATCH_contacts += devent
        self.patch()
        self.assertEqual(1, len(devent.called))

    def test_on_post_PATCH(self):
        devent = DummyEvent(self.after_update)
        self.app.on_post_PATCH += devent
        self.patch()
        self.assertEqual(self.known_resource, devent.called[0])
        self.assertEqual(200, devent.called[2].status_code)
        self.assertEqual(3, len(devent.called))

    def test_on_post_PATCH_contacts(self):
        devent = DummyEvent(self.after_update)
        self.app.on_post_PATCH_contacts += devent
        self.patch()
        self.assertEqual(200, devent.called[1].status_code)
        self.assertEqual(2, len(devent.called))

    def test_on_update(self):
        devent = DummyEvent(self.before_update)
        self.app.on_update += devent
        self.patch()
        self.assertEqual(self.known_resource, devent.called[0])
        self.assertEqual(2, len(devent.called))

    def test_on_update_contacts(self):
        devent = DummyEvent(self.before_update)
        self.app.on_update_contacts += devent
        self.patch()
        self.assertEqual(1, len(devent.called))

    def test_on_updated(self):
        devent = DummyEvent(self.after_update)
        self.app.on_updated += devent
        self.patch()
        self.assertEqual(self.known_resource, devent.called[0])
        self.assertEqual(2, len(devent.called))

    def test_on_updated_contacts(self):
        devent = DummyEvent(self.after_update)
        self.app.on_updated_contacts += devent
        self.patch()
        self.assertEqual(1, len(devent.called))

    def before_update(self):
        db = self.connection[MONGO_DBNAME]
        contact = db.contacts.find_one(ObjectId(self.item_id))
        return contact['ref'] == self.item_name

    def after_update(self):
        return not self.before_update()

    def patch(self):
        headers = [('Content-Type', 'application/json'),
                   ('If-Match', self.item_etag)]
        data = json.dumps({"ref": self.new_ref})
        self.test_client.patch(self.item_id_url, data=data, headers=headers)
>>>>>>> 88166d16
<|MERGE_RESOLUTION|>--- conflicted
+++ resolved
@@ -319,9 +319,6 @@
         self.assertTrue(LAST_UPDATED in response)
         self.assertTrue(ETAG in response)
         self.assertTrue('_links' in response)
-<<<<<<< HEAD
-        self.assertItemLink(response['_links'], item_id)
-=======
         self.assertItemLink(response['_links'], item_id)
 
     def patch(self, url, data, headers=[]):
@@ -401,5 +398,4 @@
         headers = [('Content-Type', 'application/json'),
                    ('If-Match', self.item_etag)]
         data = json.dumps({"ref": self.new_ref})
-        self.test_client.patch(self.item_id_url, data=data, headers=headers)
->>>>>>> 88166d16
+        self.test_client.patch(self.item_id_url, data=data, headers=headers)