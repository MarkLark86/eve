from base64 import b64decode
from bson import ObjectId

import simplejson as json

from eve.tests import TestBase
from eve.tests.utils import DummyEvent
from eve.tests.test_settings import MONGO_DBNAME

from eve import STATUS_OK, LAST_UPDATED, DATE_CREATED, ISSUES, STATUS, ETAG
from eve.methods.post import post
from eve.methods.post import post_internal

from io import BytesIO

from werkzeug.datastructures import MultiDict


class TestPost(TestBase):
    def test_unknown_resource(self):
        _, status = self.post(self.unknown_resource_url, data={})
        self.assert404(status)

    def test_readonly_resource(self):
        _, status = self.post(self.readonly_resource_url, data={})
        self.assert405(status)

    def test_post_to_item_endpoint(self):
        _, status = self.post(self.item_id_url, data={})
        self.assert405(status)

    def test_validation_error(self):
        r, status = self.post(self.known_resource_url, data={"ref": "123"})
        self.assertValidationErrorStatus(status)
        self.assertValidationError(r, {'ref': 'min length is 25'})

        r, status = self.post(self.known_resource_url, data={"prog": 123})
        self.assertValidationErrorStatus(status)
        self.assertValidationError(r, {'ref': 'required'})

    def test_post_bulk_insert_on_disabled_bulk(self):
        r, status = self.post(
            self.disabled_bulk_url,
            data=[{'string_field': '123'}, {'string_field': '123'}])
        self.assert400(status)

    def test_post_empty_bulk_insert(self):
        r, status = self.post(self.empty_resource_url, data=[])
        self.assert400(status)

    def test_post_empty_resource(self):
        data = []
        for _ in range(10):
            data.append({"inv_number": self.random_string(10)})
        r, status = self.post(self.empty_resource_url, data=data)
        self.assert201(status)
        self.assertPostResponse(r)

    def test_post_string(self):
        test_field = 'ref'
        test_value = "1234567890123456789054321"
        data = {test_field: test_value}
        self.assertPostItem(data, test_field, test_value)

    def test_post_duplicate_key(self):
        data = {'ref': '1234567890123456789054321'}
        r = self.perform_post(data)
        id_field = self.domain[self.known_resource]['id_field']
        item_id = r[id_field]
        data = {'ref': '0123456789012345678901234', id_field: item_id}
        r, status = self.post(self.known_resource_url, data=data)
        self.assertEqual(status, 409)

    def test_post_integer(self):
        del(self.domain['contacts']['schema']['ref']['required'])
        test_field = 'prog'
        test_value = 1
        data = {test_field: test_value}
        self.assertPostItem(data, test_field, test_value)

    def test_post_list_as_array(self):
        del(self.domain['contacts']['schema']['ref']['required'])
        test_field = "role"
        test_value = ["vendor", "client"]
        data = {test_field: test_value}
        self.assertPostItem(data, test_field, test_value)

    def test_post_rows(self):
        del(self.domain['contacts']['schema']['ref']['required'])
        test_field = "rows"
        test_value = [
            {'sku': 'AT1234', 'price': 99},
            {'sku': 'XF9876', 'price': 9999}
        ]
        data = {test_field: test_value}
        self.assertPostItem(data, test_field, test_value)

    def test_post_list(self):
        del(self.domain['contacts']['schema']['ref']['required'])
        test_field = "alist"
        test_value = ["a_string", 99]
        data = {test_field: test_value}
        self.assertPostItem(data, test_field, test_value)

    def test_post_integer_zero(self):
        del(self.domain['contacts']['schema']['ref']['required'])
        test_field = "aninteger"
        test_value = 0
        data = {test_field: test_value}
        self.assertPostItem(data, test_field, test_value)

    def test_post_float_zero(self):
        del(self.domain['contacts']['schema']['ref']['required'])
        test_field = "afloat"
        test_value = 0.0
        data = {test_field: test_value}
        self.assertPostItem(data, test_field, test_value)

    def test_post_dict(self):
        del(self.domain['contacts']['schema']['ref']['required'])
        test_field = "location"
        test_value = {'address': 'an address', 'city': 'a city'}
        data = {test_field: test_value}
        self.assertPostItem(data, test_field, test_value)

    def test_post_datetime(self):
        del(self.domain['contacts']['schema']['ref']['required'])
        test_field = "born"
        test_value = "Tue, 06 Nov 2012 10:33:31 GMT"
        data = {test_field: test_value}
        self.assertPostItem(data, test_field, test_value)

    def test_post_objectid(self):
        del(self.domain['contacts']['schema']['ref']['required'])
        test_field = 'tid'
        test_value = "50656e4538345b39dd0414f0"
        data = {test_field: test_value}
        self.assertPostItem(data, test_field, test_value)

    def test_post_null_objectid(self):
        # verify that #341 is fixed.
        del(self.domain['contacts']['schema']['ref']['required'])
        test_field = 'tid'
        test_value = None
        data = {test_field: test_value}
        self.assertPostItem(data, test_field, test_value)

    def test_post_default_value(self):
        test_field = 'title'
        test_value = "Mr."
        data = {'ref': '9234567890123456789054321'}
        self.assertPostItem(data, test_field, test_value)

    def test_post_default_value_none(self):
        # default values that assimilate to None (0, '', False) were ignored
        # prior to 0.1.1
        title = self.domain['contacts']['schema']['title']
        title['default'] = ''
        self.app.set_defaults()
        data = {"ref": "UUUUUUUUUUUUUUUUUUUUUUUUU"}
        self.assertPostItem(data, 'title', '')

        title['type'] = 'integer'
        title['default'] = 0
        self.app.set_defaults()
        data = {"ref": "TTTTTTTTTTTTTTTTTTTTTTTTT"}
        self.assertPostItem(data, 'title', 0)

        title['type'] = 'boolean'
        title['default'] = False
        self.app.set_defaults()
        data = {"ref": "QQQQQQQQQQQQQQQQQQQQQQQQQ"}
        self.assertPostItem(data, 'title', False)

    def test_multi_post_valid(self):
        data = [
            {"ref": "9234567890123456789054321"},
            {"ref": "5432112345678901234567890", "role": ["agent"]},
        ]
        r, status = self.post(self.known_resource_url, data=data)
        self.assert201(status)
        results = r['_items']

        self.assertEqual(results[0]['_status'], 'OK')
        self.assertEqual(results[1]['_status'], 'OK')

        with self.app.test_request_context():
            contacts = self.app.data.driver.db['contacts']
            r = contacts.find({"ref": "9234567890123456789054321"}).count()
            self.assertTrue(r == 1)
            r = contacts.find({"ref": "5432112345678901234567890"}).count()
            self.assertTrue(r == 1)

    def test_multi_post_invalid(self):
        data = [
            {"ref": "9234567890123456789054321"},
            {"prog": 9999},
            {"ref": "5432112345678901234567890", "role": ["agent"]},
            {"ref": self.item_ref},
            {"ref": "9234567890123456789054321", "tid": "12345678"},
        ]
        r, status = self.post(self.known_resource_url, data=data)
        self.assertValidationErrorStatus(status)
        results = r['_items']

        self.assertEqual(results[0]['_status'], 'OK')
        self.assertEqual(results[2]['_status'], 'OK')

        self.assertValidationError(results[1], {'ref': 'required'})
        self.assertValidationError(results[3], {'ref': 'unique'})
        self.assertValidationError(results[4], {'tid': 'ObjectId'})

        id_field = self.domain[self.known_resource]['id_field']
        self.assertTrue(id_field not in results[0])
        self.assertTrue(id_field not in results[1])
        self.assertTrue(id_field not in results[2])
        self.assertTrue(id_field not in results[3])

        with self.app.test_request_context():
            contacts = self.app.data.driver.db['contacts']
            r = contacts.find({"prog": 9999}).count()
            self.assertTrue(r == 0)
            r = contacts.find({"ref": "9234567890123456789054321"}).count()
            self.assertTrue(r == 0)

    def test_post_x_www_form_urlencoded(self):
        test_field = "ref"
        test_value = "1234567890123456789054321"
        data = {test_field: test_value}
        r, status = self.parse_response(self.test_client.post(
            self.known_resource_url, data=data))
        self.assert201(status)
        self.assertTrue('OK' in r[STATUS])
        self.assertPostResponse(r)

    def test_post_x_www_form_urlencoded_number_serialization(self):
        del(self.domain['contacts']['schema']['ref']['required'])
        test_field = "anumber"
        test_value = 34
        data = {test_field: test_value}
        r, status = self.parse_response(self.test_client.post(
            self.known_resource_url, data=data))
        self.assert201(status)
        self.assertTrue('OK' in r[STATUS])
        self.assertPostResponse(r)

<<<<<<< HEAD
=======
    def test_post_auto_collapse_multiple_keys(self):
        self.app.config['AUTO_COLLAPSE_MULTI_KEYS'] = True
        self.app.register_resource('test_res', {
            'schema': {
                'list_field': {
                    'type': 'list',
                    'schema': {
                        'type': 'string'
                    }
                }
            }
        })

        data = MultiDict([("list_field", "value1"),
                          ("list_field", "value2")])
        resp = self.test_client.post(
            '/test_res/', data=data,
            content_type='application/x-www-form-urlencoded')
        r, status = self.parse_response(resp)
        self.assert201(status)

        resp = self.test_client.post('/test_res/', data=data,
                                     content_type='multipart/form-data')
        r, status = self.parse_response(resp)
        self.assert201(status)

    def test_post_auto_collapse_media_list(self):
        self.app.config['AUTO_COLLAPSE_MULTI_KEYS'] = True
        self.app.register_resource('test_res', {
            'schema': {
                'list_field': {
                    'type': 'list',
                    'schema': {
                        'type': 'media'
                    }
                }
            }
        })

        # Create a document
        data = MultiDict([('list_field',
                           (BytesIO(b'file_content1'), 'test1.txt')),
                          ('list_field',
                           (BytesIO(b'file_content2'), 'test2.txt'))])
        resp = self.test_client.post('/test_res/', data=data,
                                     content_type='multipart/form-data')
        r, status = self.parse_response(resp)
        self.assert201(status)

        # check that the files were created
        _db = self.connection[MONGO_DBNAME]
        id_field = self.domain['test_res']['id_field']
        obj = _db.test_res.find_one({id_field: ObjectId(r[id_field])})
        media_ids = obj['list_field']
        self.assertEqual(len(media_ids), 2)
        with self.app.test_request_context():
            for i in [0, 1]:
                self.assertTrue(
                    self.app.media.exists(media_ids[i], 'test_res'))

        # GET the document and check the file content is correct
        r, status = self.parse_response(
            self.test_client.get('/test_res/%s' % r[id_field]))
        files = r['list_field']
        self.assertEqual(b64decode(files[0]), b'file_content1')
        self.assertEqual(b64decode(files[1]), b'file_content2')

        # DELETE the document
        resp = self.test_client.delete('/test_res/%s' % r['_id'],
                                       headers={'If-Match': r['_etag']})
        r, status = self.parse_response(resp)
        self.assert204(status)

        # Check files were deleted
        with self.app.test_request_context():
            for i in [0, 1]:
                self.assertFalse(
                    self.app.media.exists(media_ids[i], 'test_res'))

    def test_post_auto_create_lists(self):
        self.app.config['AUTO_CREATE_LISTS'] = True
        self.app.register_resource('test_res', {
            'schema': {
                'list_field': {
                    'type': 'list',
                    'schema': {
                        'type': 'string'
                    }
                }
            }
        })

        data = MultiDict([("list_field", "value1")])
        resp = self.test_client.post(
            '/test_res/', data=data,
            content_type='application/x-www-form-urlencoded')
        r, status = self.parse_response(resp)
        self.assert201(status)

>>>>>>> 47bb7d11
    def test_post_referential_integrity(self):
        data = {"person": self.unknown_item_id}
        r, status = self.post('/invoices/', data=data)
        self.assertValidationErrorStatus(status)
        expected = ("value '%s' must exist in resource '%s', field '%s'" %
                    (self.unknown_item_id, 'contacts',
                     self.domain['contacts']['id_field']))
        self.assertValidationError(r, {'person': expected})

        data = {"person": self.item_id}
        r, status = self.post('/invoices/', data=data)
        self.assert201(status)
        self.assertPostResponse(r)

    def test_dbref_post_referential_integrity(self):
        data = {"persondbref": {"$col": "contacts",
                                "$id": self.unknown_item_id}}
        r, status = self.post('/invoices/', data=data)
        self.assertValidationErrorStatus(status)
        expected = ("value '%s' must exist in resource '%s', field '%s'" %
                    (self.unknown_item_id, 'contacts',
                     self.domain['contacts']['id_field']))

        self.assertValidationError(r, {'persondbref': expected})

        data = {"persondbref": {"$col": "contacts", "$id": self.item_id}}
        r, status = self.post('/invoices/', data=data)
        self.assert201(status)
        self.assertPostResponse(r)

    def test_post_referential_integrity_list(self):
        data = {"invoicing_contacts": [self.item_id, self.unknown_item_id]}
        r, status = self.post('/invoices/', data=data)
        self.assertValidationErrorStatus(status)
        expected = ("value '%s' must exist in resource '%s', field '%s'" %
                    (self.unknown_item_id, 'contacts',
                     self.domain['contacts']['id_field']))
        self.assertValidationError(r, {'invoicing_contacts': expected})

        data = {"invoicing_contacts": [self.item_id, self.item_id]}
        r, status = self.post('/invoices/', data=data)
        self.assert201(status)
        self.assertPostResponse(r)

    def test_post_allow_unknown(self):
        del(self.domain['contacts']['schema']['ref']['required'])
        data = {"unknown": "unknown"}
        r, status = self.post(self.known_resource_url, data=data)
        self.assertValidationErrorStatus(status)
        self.assertValidationError(r, {'unknown': 'unknown'})

        # since resource settings are only set at app startup we set
        # those that influence the 'allow_unknown' property by hand (so we
        # don't have to re-initialize the whole app.)
        settings = self.app.config['DOMAIN'][self.known_resource]
        settings['allow_unknown'] = True
        settings['datasource']['projection'] = None

        r, status = self.post(self.known_resource_url, data=data)
        self.assert201(status)
        self.assertPostResponse(r)

        # test that the unknown field is also returned with subsequent get
        # requests
        id = r[self.domain[self.known_resource]['id_field']]
        r = self.test_client.get('%s/%s' % (self.known_resource_url, id))
        r_data = json.loads(r.get_data())
        self.assertTrue('unknown' in r_data)
        self.assertEqual('unknown', r_data['unknown'])

    def test_post_with_content_type_charset(self):
        test_field = 'ref'
        test_value = "1234567890123456789054321"
        data = {test_field: test_value}
        r, status = self.post(self.known_resource_url, data=data,
                              content_type='application/json; charset=utf-8')
        self.assert201(status)
        self.assertPostResponse(r)

    def test_post_with_extra_response_fields(self):
        self.domain['contacts']['extra_response_fields'] = ['ref', 'notreally']
        test_field = 'ref'
        test_value = "1234567890123456789054321"
        data = {test_field: test_value}
        r, status = self.post(self.known_resource_url, data=data)
        self.assert201(status)
        self.assertTrue('ref' in r and 'notreally' not in r)

    def test_post_with_excluded_response_fields(self):
        data = {
            'email': 'test@email.com',
            'password': 'password'
        }
        r, status = self.post('login', data=data)
        self.assert201(status)

        login_id = r[self.domain['login']['id_field']]
        r = self.test_client.get('%s/%s' % ('login', login_id))
        r_data = json.loads(r.get_data())
        self.assertTrue('password' not in r_data)
        self.assertTrue('email' in r_data)

    def test_post_write_concern(self):
        # should get a 500 since there's no replicaset on mongod test instance
        self.domain['contacts']['mongo_write_concern'] = {'w': 2}
        test_field = 'ref'
        test_value = "1234567890123456789054321"
        data = {test_field: test_value}
        _, status = self.post(self.known_resource_url, data=data)
        self.assert500(status)
        # 0 and 1 are the only valid values for 'w' on our mongod instance
        self.domain['contacts']['mongo_write_concern'] = {'w': 0}
        test_value = "1234567890123456789054329"
        data = {test_field: test_value}
        _, status = self.post(self.known_resource_url, data=data)
        self.assert201(status)

    def test_post_with_get_override(self):
        # a GET request with POST override turns into a POST request.
        test_field = 'ref'
        test_value = "1234567890123456789054321"
        data = json.dumps({test_field: test_value})
        headers = [('X-HTTP-Method-Override', 'POST'),
                   ('Content-Type', 'application/json')]
        r = self.test_client.get(self.known_resource_url, data=data,
                                 headers=headers)
        self.assert201(r.status_code)
        self.assertPostResponse(json.loads(r.get_data()))

    def test_post_list_of_objectid(self):
        objectid = '50656e4538345b39dd0414f0'
        del(self.domain['contacts']['schema']['ref']['required'])
        data = {'id_list': ['%s' % objectid]}
        r, status = self.post(self.known_resource_url, data=data)
        self.assert201(status)
        r, status = self.get(self.known_resource, '?where={"id_list": '
                             '{"$in": ["%s"]}}' % objectid)
        self.assert200(status)
        self.assertTrue(len(r), 1)
        self.assertTrue('%s' % objectid in r['_items'][0]['id_list'])

    def test_post_nested_dict_objectid(self):
        objectid = '50656e4538345b39dd0414f0'
        del(self.domain['contacts']['schema']['ref']['required'])
        data = {'id_list_of_dict': [{'id': '%s' % objectid}]}
        r, status = self.post(self.known_resource_url, data=data)
        self.assert201(status)
        r, status = self.get(self.known_resource,
                             '?where={"id_list_of_dict.id": ' '"%s"}'
                             % objectid)
        self.assertTrue(len(r), 1)
        self.assertTrue('%s' % objectid in
                        r['_items'][0]['id_list_of_dict'][0]['id'])

    def test_post_valueschema_with_objectid(self):
        del(self.domain['contacts']['schema']['ref']['required'])
        data = {'dict_valueschema': {'id': {'challenge':
                                            '50656e4538345b39dd0414f0'}}}
        r, status = self.post(self.known_resource_url, data=data)
        self.assert201(status)

    def test_post_list_fixed_len(self):
        objectid = '50656e4538345b39dd0414f0'
        del(self.domain['contacts']['schema']['ref']['required'])
        data = {'id_list_fixed_len': ['%s' % objectid]}
        r, status = self.post(self.known_resource_url, data=data)
        self.assert201(status)
        r, status = self.get(self.known_resource,
                             '?where={"id_list_fixed_len": '
                             '{"$in": ["%s"]}}' % objectid)
        self.assert200(status)
        self.assertTrue(len(r), 1)
        self.assertTrue('%s' % objectid in r['_items'][0]['id_list_fixed_len'])

    def test_custom_issues(self):
        self.app.config['ISSUES'] = 'errors'
        r, status = self.post(self.known_resource_url, data={"ref": "123"})
        self.assertValidationErrorStatus(status)
        self.assertTrue('errors' in r and ISSUES not in r)

    def test_custom_status(self):
        self.app.config['STATUS'] = 'report'
        r, status = self.post(self.known_resource_url, data={"ref": "123"})
        self.assertValidationErrorStatus(status)
        self.assertTrue('report' in r and STATUS not in r)

    def test_custom_etag_update_date(self):
        self.app.config['ETAG'] = '_myetag'
        r, status = self.post(self.known_resource_url,
                              data={"ref": "1234567890123456789054321"})
        self.assert201(status)
        self.assertTrue('_myetag' in r and ETAG not in r)

    def test_custom_date_updated(self):
        self.app.config['LAST_UPDATED'] = '_update_date'
        r, status = self.post(self.known_resource_url,
                              data={"ref": "1234567890123456789054321"})
        self.assert201(status)
        self.assertTrue('_update_date' in r and LAST_UPDATED not in r)

    def test_subresource(self):
        response, status = self.post('users/%s/invoices' %
                                     self.item_id, data={})
        self.assert201(status)
        self.assertPostResponse(response)

        invoice_id = response.get(self.domain['peopleinvoices']['id_field'])
        response, status = self.get('users/%s/invoices/%s' %
                                    (self.item_id, invoice_id))
        self.assert200(status)
        self.assertEqual(response.get('person'), self.item_id)

    def test_subresource_required_ref(self):
        response, status = self.post('users/%s/required_invoices' %
                                     self.item_id, data={})
        self.assert201(status)
        self.assertPostResponse(response)

        invoice_id = response.get(self.domain['required_invoices']['id_field'])
        response, status = self.get('users/%s/required_invoices/%s' %
                                    (self.item_id, invoice_id))
        self.assert200(status)
        self.assertEqual(response.get('person'), self.item_id)

    def test_post_ifmatch_disabled(self):
        # if IF_MATCH is disabled, then we get no etag in the payload.
        self.app.config['IF_MATCH'] = False
        test_field = 'ref'
        test_value = "1234567890123456789054321"
        data = {test_field: test_value}
        r, status = self.post(self.known_resource_url, data=data)
        self.assertTrue(ETAG not in r)

    def test_post_custom_idfield(self):
        # Test that we can post a document with a custom id_field.
        id_field = 'sku'
        product = {id_field: 'FOO', 'title': 'Foobar'}
        r, status = self.post('products', data=product)
        self.assert201(status)
        self.assertTrue(id_field in r)
        self.assertItemLink(r['_links'], r[id_field])

    def test_post_with_relation_to_custom_idfield(self):
        # Test that we can post a document that relates to a resource with a
        # custom id_field.
        id_field = 'sku'
        db = self.connection[MONGO_DBNAME]
        existing_product = db.products.find_one()
        product = {
            id_field: 'BAR',
            'title': 'Foobar',
            'parent_product': existing_product[id_field]
        }
        r, status = self.post('products', data=product)
        self.assert201(status)
        self.assertTrue(id_field in r)
        self.assertItemLink(r['_links'], r[id_field])
        r, status = self.get('products', item='BAR')
        self.assertEqual(r['parent_product'], existing_product[id_field])

    def test_post_bandwidth_saver(self):
        data = {'inv_number': self.random_string(10)}

        # bandwidth_saver is on by default
        self.assertTrue(self.app.config['BANDWIDTH_SAVER'])
        r, status = self.post(self.empty_resource_url, data=data)
        self.assert201(status)
        self.assertPostResponse(r)
        self.assertFalse('inv_number' in r)
        etag = r[self.app.config['ETAG']]
        r, status = self.get(
            self.empty_resource, '',
            r[self.domain[self.empty_resource]['id_field']])
        self.assertEqual(etag, r[self.app.config['ETAG']])

        # test return all fields (bandwidth_saver off)
        self.app.config['BANDWIDTH_SAVER'] = False
        r, status = self.post(self.empty_resource_url, data=data)
        self.assert201(status)
        self.assertPostResponse(r)
        self.assertTrue('inv_number' in r)
        etag = r[self.app.config['ETAG']]
        r, status = self.get(
            self.empty_resource, '',
            r[self.domain[self.empty_resource]['id_field']])
        self.assertEqual(etag, r[self.app.config['ETAG']])

    def test_post_alternative_payload(self):
        payl = {"ref": "5432112345678901234567890", "role": ["agent"]}
        with self.app.test_request_context(self.known_resource_url):
            r, _, _, status, _ = post(self.known_resource, payl=payl)
        self.assert201(status)
        self.assertPostResponse(r)

    def test_post_dependency_fields_with_default(self):
        # test that default values are resolved before validation. See #353.
        del(self.domain['contacts']['schema']['ref']['required'])
        test_field = 'dependency_field2'
        test_value = 'a value'
        data = {test_field: test_value}
        self.assertPostItem(data, test_field, test_value)

    def test_post_dependency_required_fields(self):
        del(self.domain['contacts']['schema']['ref']['required'])
        schema = self.domain['contacts']['schema']
        schema['dependency_field3']['required'] = True

        r, status = self.post(self.known_resource_url, data={})
        self.assertValidationErrorStatus(status)
        self.assertValidationError(r, {'dependency_field3': 'required'})

        # required field dependnecy value matches the dependent field's default
        # value. validation still fails since required field is still missing.
        # See #665.
        schema['dependency_field3']['dependencies'] = {'dependency_field1':
                                                       'default'}
        r, status = self.post(self.known_resource_url, data={})
        self.assertValidationErrorStatus(status)
        self.assertValidationError(r, {'dependency_field3': 'required'})

        r, status = self.post(self.known_resource_url,
                              data={'dependency_field3': 'hello'})
        self.assert201(status)

    def test_post_dependency_fields_with_values(self):
        # test that dependencies values are validated correctly. See #547.
        del(self.domain['contacts']['schema']['ref']['required'])

        schema = {
            'field1': {
                'required': False,
                'default': 'one'
            },
            'field2': {
                'required': True,
                'dependencies': {'field1': ['one', 'two']}
            }
        }
        settings = {
            'RESOURCE_METHODS': ['GET', 'POST', 'DELETE'],
            'ITEM_METHODS': ['GET', 'PATCH', 'PUT', 'DELETE'],
            'schema': schema
        }
        self.app.register_resource('posts', settings)

        data = {"field1": "three", "field2": 7}
        r, s = self.post('posts', data=data)
        self.assert422(s)

        data = {"field2": 7}
        r, s = self.post('posts', data=data)
        self.assert201(s)

        data = {"field1": "one", "field2": 7}
        r, s = self.post('posts', data=data)
        self.assert201(s)

        data = {"field1": "two", "field2": 7}
        r, s = self.post('posts', data=data)
        self.assert201(s)

    def test_post_dependency_fields_with_subdocuments(self):
        # test that dependencies with sub-document fields are properly
        # validated. See #706.
        del(self.domain['contacts']['schema']['ref']['required'])

        schema = {
            'field1': {
                'type': 'dict',
                'schema': {
                    'address': {'type': 'string'}
                }
            },
            'field2': {
                'dependencies': {'field1.address': ['one', 'two']}
            }
        }
        settings = {
            'RESOURCE_METHODS': ['GET', 'POST', 'DELETE'],
            'ITEM_METHODS': ['GET', 'PATCH', 'PUT', 'DELETE'],
            'schema': schema
        }
        self.app.register_resource('endpoint', settings)

        data = {"field1": {"address": "three"}, "field2": 7}
        r, s = self.post('endpoint', data=data)
        self.assert422(s)

        data = {"field1": {"address": "one"}, "field2": 7}
        r, s = self.post('endpoint', data=data)
        self.assert201(s)

        data = {"field1": {"address": "two"}, "field2": 7}
        r, s = self.post('endpoint', data=data)
        self.assert201(s)

    def test_post_readonly_field_with_default(self):
        # test that a read only field with a 'default' setting is correctly
        # validated now that we resolve field values before validation.
        del(self.domain['contacts']['schema']['ref']['required'])
        test_field = 'read_only_field'
        # thou shalt not pass.
        test_value = 'a random value'
        data = {test_field: test_value}
        r, status = self.post(self.known_resource_url, data=data)
        self.assertValidationErrorStatus(status)
        # this will not pass even if value matches 'default' setting.
        # (hey it's still a read-onlu field so you can't reset it)
        test_value = 'default'
        data = {test_field: test_value}
        r, status = self.post(self.known_resource_url, data=data)
        self.assertValidationErrorStatus(status)

    def test_post_readonly_in_dict(self):
        # Test that a post with a readonly field inside a dict is properly
        # validated (even if it has a defult value)
        del(self.domain['contacts']['schema']['ref']['required'])
        test_field = 'dict_with_read_only'
        test_value = {'read_only_in_dict': 'default'}
        data = {test_field: test_value}
        r, status = self.post(self.known_resource_url, data=data)
        self.assertValidationErrorStatus(status)

    def test_post_valueschema_dict(self):
        """ make sure Cerberus#48 is fixed """
        del(self.domain['contacts']['schema']['ref']['required'])
        r, status = self.post(self.known_resource_url,
                              data={"valueschema_dict": {"k1": "1"}})
        self.assertValidationErrorStatus(status)
        issues = r[ISSUES]
        self.assertTrue('valueschema_dict' in issues)
        self.assertEqual(issues['valueschema_dict'],
                         {'k1': 'must be of integer type'})

        r, status = self.post(self.known_resource_url,
                              data={"valueschema_dict": {"k1": 1}})
        self.assert201(status)

    def test_post_propertyschema_dict(self):
        del(self.domain['contacts']['schema']['ref']['required'])

        r, status = self.post(self.known_resource_url,
                              data={"propertyschema_dict": {"aaa": 1}})
        self.assert201(status)

        r, status = self.post(self.known_resource_url,
                              data={"propertyschema_dict": {"AAA": "1"}})
        self.assertValidationErrorStatus(status)

        issues = r[ISSUES]
        self.assertTrue('propertyschema_dict' in issues)
        self.assertEqual(issues['propertyschema_dict'],
                         'propertyschema_dict')

    def test_post_internal(self):
        # test that post_internal is available and working properly.
        test_field = 'ref'
        test_value = "1234567890123456789054321"
        payload = {test_field: test_value}
        with self.app.test_request_context(self.known_resource_url):
            r, _, _, status, _ = post_internal(self.known_resource,
                                               payl=payload)
        self.assert201(status)

    def test_post_internal_skip_validation(self):
        # test that when skip_validation is active everything behaves as
        # expected. Also make sure that #726 is fixed.
        test_field = 'ref'
        test_value = "1234567890123456789054321"
        payload = {test_field: test_value}
        with self.app.test_request_context(self.known_resource_url):
            r, _, _, status, _ = post_internal(self.known_resource,
                                               payl=payload,
                                               skip_validation=True)
        self.assert201(status)

    def test_post_nested(self):
        del(self.domain['contacts']['schema']['ref']['required'])
        data = {'location.city': 'a nested city',
                'location.address': 'a nested address'}
        r, status = self.post(self.known_resource_url, data=data)
        self.assert201(status)
        values = self.compare_post_with_get(
            r[self.domain[self.known_resource]['id_field']],
            ['location']).pop()
        self.assertEqual(values['city'], 'a nested city')
        self.assertEqual(values['address'], 'a nested address')

    def test_post_error_as_list(self):
        del(self.domain['contacts']['schema']['ref']['required'])
        self.app.config['VALIDATION_ERROR_AS_LIST'] = True
        data = {'unknown_field': 'a value'}
        r, status = self.post(self.known_resource_url, data=data)
        self.assert422(status)
        error = r[ISSUES]['unknown_field']
        self.assertTrue(isinstance(error, list))

    def test_id_field_included_with_document(self):
        # since v0.6 we also allow the id field to be included with the POSTed
        # document
        id_field = self.domain[self.known_resource]['id_field']
        id = '55b2340538345bd048100ffe'
        data = {"ref": "1234567890123456789054321", id_field: id}
        r, status = self.post(self.known_resource_url, data=data)
        self.assert201(status)
        self.assertPostResponse(r)
        self.assertEqual(r['_id'], id)

    def test_post_type_coercion(self):
        schema = self.domain[self.known_resource]['schema']
        schema['aninteger']['coerce'] = lambda string: int(float(string))
        data = {'ref': '1234567890123456789054321', 'aninteger': '42.3'}
        self.assertPostItem(data, 'aninteger', 42)

    def test_post_location_header_hateoas_on(self):
        self.app.config['HATEOAS'] = True
        data = json.dumps({'ref': '1234567890123456789054321'})
        headers = [('Content-Type', 'application/json')]
        r = self.test_client.post(self.known_resource_url, data=data,
                                  headers=headers)
        self.assertTrue('Location' in r.headers)
        self.assertTrue(self.known_resource_url in r.headers['Location'])

    def test_post_location_header_hateoas_off(self):
        self.app.config['HATEOAS'] = False
        data = json.dumps({'ref': '1234567890123456789054321'})
        headers = [('Content-Type', 'application/json')]
        r = self.test_client.post(self.known_resource_url, data=data,
                                  headers=headers)
        self.assertTrue('Location' in r.headers)
        self.assertTrue(self.known_resource_url in r.headers['Location'])

    def perform_post(self, data, valid_items=[0]):
        r, status = self.post(self.known_resource_url, data=data)
        self.assert201(status)
        self.assertPostResponse(r, valid_items)
        return r

    def assertPostItem(self, data, test_field, test_value):
        r = self.perform_post(data)
        item_id = r[self.domain[self.known_resource]['id_field']]
        item_etag = r[ETAG]
        db_value = self.compare_post_with_get(item_id, [test_field, ETAG])
        self.assertTrue(db_value[0] == test_value)
        self.assertTrue(db_value[1] == item_etag)

    def assertPostResponse(self, response, valid_items=[0], resource=None):
        if '_items' in response:
            results = response['_items']
        else:
            results = [response]

        id_field = self.domain[resource or self.known_resource]['id_field']

        for i in valid_items:
            item = results[i]
            self.assertTrue(STATUS in item)
            self.assertTrue(STATUS_OK in item[STATUS])
            self.assertFalse(ISSUES in item)
            self.assertTrue(id_field in item)
            self.assertTrue(LAST_UPDATED in item)
            self.assertTrue('_links' in item)
            self.assertItemLink(item['_links'], item[id_field])
            self.assertTrue(ETAG in item)

    def compare_post_with_get(self, item_id, fields):
        raw_r = self.test_client.get("%s/%s" % (self.known_resource_url,
                                                item_id))
        item, status = self.parse_response(raw_r)
        id_field = self.domain[self.known_resource]['id_field']
        self.assert200(status)
        self.assertTrue(id_field in item)
        self.assertTrue(item[id_field] == item_id)
        self.assertTrue(DATE_CREATED in item)
        self.assertTrue(LAST_UPDATED in item)
        self.assertEqual(item[DATE_CREATED], item[LAST_UPDATED])
        if isinstance(fields, list):
            return [item[field] for field in fields]
        else:
            return item[fields]

    def post(self, url, data, headers=[], content_type='application/json'):
        headers.append(('Content-Type', content_type))
        r = self.test_client.post(url, data=json.dumps(data), headers=headers)
        return self.parse_response(r)


class TestEvents(TestBase):
    new_contact_id = "0123456789012345678901234"

    def test_on_pre_POST(self):
        devent = DummyEvent(self.before_insert)
        self.app.on_pre_POST += devent
        self.post()
        self.assertFalse(devent.called is None)

    def test_on_pre_POST_contacts(self):
        devent = DummyEvent(self.before_insert)
        self.app.on_pre_POST_contacts += devent
        self.post()
        self.assertFalse(devent.called is None)

    def test_on_post_POST(self):
        devent = DummyEvent(self.after_insert)
        self.app.on_post_POST += devent
        self.post()
        self.assertEqual(devent.called[0], self.known_resource)

    def test_on_POST_post_resource(self):
        devent = DummyEvent(self.after_insert)
        self.app.on_post_POST_contacts += devent
        self.post()
        self.assertFalse(devent.called is None)

    def test_on_insert(self):
        devent = DummyEvent(self.before_insert, True)
        self.app.on_insert += devent
        self.post()
        self.assertEqual(self.known_resource, devent.called[0])
        self.assertEqual(self.new_contact_id, devent.called[1][0]['ref'])

    def test_on_insert_contacts(self):
        devent = DummyEvent(self.before_insert, True)
        self.app.on_insert_contacts += devent
        self.post()
        self.assertEqual(self.new_contact_id, devent.called[0][0]['ref'])

    def test_on_inserted(self):
        devent = DummyEvent(self.after_insert, True)
        self.app.on_inserted += devent
        self.post()
        self.assertEqual(self.known_resource, devent.called[0])
        self.assertEqual(self.new_contact_id, devent.called[1][0]['ref'])

    def test_on_inserted_contacts(self):
        devent = DummyEvent(self.after_insert, True)
        self.app.on_inserted_contacts += devent
        self.post()
        self.assertEqual(self.new_contact_id, devent.called[0][0]['ref'])

    def post(self):
        headers = [('Content-Type', 'application/json')]
        data = json.dumps({"ref": self.new_contact_id})
        self.test_client.post(
            self.known_resource_url, data=data, headers=headers)

    def before_insert(self):
        db = self.connection[MONGO_DBNAME]
        return db.contacts.find_one({"ref": self.new_contact_id}) is None

    def after_insert(self):
        return not self.before_insert()<|MERGE_RESOLUTION|>--- conflicted
+++ resolved
@@ -244,8 +244,6 @@
         self.assertTrue('OK' in r[STATUS])
         self.assertPostResponse(r)
 
-<<<<<<< HEAD
-=======
     def test_post_auto_collapse_multiple_keys(self):
         self.app.config['AUTO_COLLAPSE_MULTI_KEYS'] = True
         self.app.register_resource('test_res', {
@@ -345,7 +343,6 @@
         r, status = self.parse_response(resp)
         self.assert201(status)
 
->>>>>>> 47bb7d11
     def test_post_referential_integrity(self):
         data = {"person": self.unknown_item_id}
         r, status = self.post('/invoices/', data=data)
