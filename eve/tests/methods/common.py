--- conflicted
+++ resolved
@@ -5,10 +5,7 @@
 
 from eve.methods.common import serialize
 from eve.tests import TestBase
-<<<<<<< HEAD
-=======
 from eve.tests.test_settings import MONGO_DBNAME
->>>>>>> 9924824c
 from eve.utils import config
 
 
@@ -86,10 +83,6 @@
             self.assertTrue(isinstance(res['extract_time'], datetime))
             self.assertTrue(isinstance(res['date'], datetime))
 
-<<<<<<< HEAD
-
-class TestOpLog(TestBase):
-=======
     def test_serialize_lists_of_lists(self):
         # serialize should handle list of lists of basic types
         schema = {
@@ -177,7 +170,6 @@
 
 
 class TestOpLogBase(TestBase):
->>>>>>> 9924824c
     def setUp(self):
         super(TestOpLogBase, self).setUp()
         self.test_field, self.test_value = 'ref', "1234567890123456789054321"
