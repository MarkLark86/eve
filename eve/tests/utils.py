--- conflicted
+++ resolved
@@ -179,16 +179,8 @@
                          ['value1', 'value2', 'value3'])
 
     def test_debug_error_message(self):
-<<<<<<< HEAD
         with self.app.test_request_context():
             self.app.config['DEBUG'] = False
             self.assertEquals(debug_error_message('An error message'), None)
             self.app.config['DEBUG'] = True
             self.assertEquals(debug_error_message('An error message'), 'An error message')
-=======
-#        with self.app.test_request_context():
-        self.app.config.DEBUG = False
-        self.assertEquals(debug_error_message('An error message'), None)
-        self.app.config.DEBUG = True
-        self.assertEquals(debug_error_message('An error message'), 'An error message')
->>>>>>> 349d9290
