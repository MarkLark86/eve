# -*- coding: utf-8 -*-

"""
    eve.settings
    ~~~~~~~~~~~~

    Default API settings. These can be overridden by editing this file or, more
    appropriately, by using a custom settings module (see the optional
    'settings' argument or the EVE_SETTING environment variable).

    :copyright: (c) 2014 by Nicola Iarocci.
    :license: BSD, see LICENSE for more details.

    .. versionchanged:: 0.5
<<<<<<< HEAD
       'OPLOG' added and set to False.
       'OPLOG_NAME' added and set to 'oplog'.
       'OPLOG_METHODS' added and set to ['DELETE'].
       'OPLOG_ENDPOINT' added and set to None.
       'OPLOG_AUDIT' added and set to True.
       'INTERNAL_RESOURCE' added and set to False.
=======
       'QUERY_WHERE' added and set to 'where'
       'QUERY_PROJECTION' added and set to 'projection'
       'QUERY_SORT' added and set to 'sort'
       'QUERY_PAGE' added and set to 'page'
       'QUERY_MAX_RESULTS' added and set to 'max_results'
       'QUERY_EMBEDDED' added and set to 'embedded'
       'INTERNAL_RESOURCE' added and set to False
>>>>>>> 938289e4

    .. versionchanged:: 0.4
       'META' added and set to '_meta'.
       'ERROR' added and set to '_error'.
       'URL_PROTOCOL' added and set to ''.
       'BANDWIDTH_SAVER' added and set to True.
       'VERSION' added and set to '_version'.
       'VERSIONS' added and set to '_versions'.
       'VERSIONING' added and set to False.
       'VERSION_PARAM' added and set to 'version'.
       'LATEST_VERSION' added and set to '_latest_version'.
       'VERSION_ID_SUFFIX' added and set to '_document'.
       'VERSION_DIFF_INCLUDE' added and set to [].

    .. versionchanged:: 0.3
       X_MAX_AGE added and set to 21600.

    .. versionchanged:: 0.2
       IF_MATCH defaults to True.
       'LINKS' defaults to '_links'.
       'ITEMS' defaults to '_items'.
       'STATUS' defaults to 'status'.
       'ISSUES' defaults to 'issues'.
       'regex' is now part of 'ITEM_URL' default string.

    .. versionchanged:: 0.1.1
       'SERVER_NAME' defaults to None.

    .. versionchanged:: 0.1.0
       'EMBEDDING' added and set to True.
       'HATEOAS' added and set to True.

    .. versionchanged:: 0.0.9
       'FILTERS' boolean changed to 'ALLOWED_FILTERS' list.
       'AUTH_USERNAME_FIELD' renamed to 'AUTH_FIELD', and default value set to
       None.
       'DATE_FORMAT now using GMT instead of UTC.

    .. versionchanged:: 0.0.7
       'EXTRA_RESPONSE_FIELDS added and set to an empty list.

    .. versionchanged:: 0.0.6
       'PROJECTION' added and set to True.
       'ALLOW_UNKNOWN' added and set to False.

    .. versionchanged:: 0.0.5
       'AUTH_USERNAME_FIELD' keyword added to support 'user-restricted resource
       access.
       'X_DOMAIN' keyword added to support Cross-Origin Resource Sharing CORS
"""
# DEBUG = True

# RFC 1123 (ex RFC 822)
DATE_FORMAT = '%a, %d %b %Y %H:%M:%S GMT'

STATUS_OK = "OK"
STATUS_ERR = "ERR"
LAST_UPDATED = '_updated'
DATE_CREATED = '_created'
ISSUES = '_issues'
STATUS = '_status'
ERROR = '_error'
ITEMS = '_items'
LINKS = '_links'
ETAG = '_etag'
VERSION = '_version'            # field that stores the version number
META = '_meta'

VALIDATION_ERROR_STATUS = 422

# field returned on GET requests so we know if we have the latest copy even if
# we access a specific version
LATEST_VERSION = '_latest_version'

# appended to ID_FIELD, holds the original document id in parallel collection
VERSION_ID_SUFFIX = '_document'
VERSION_DIFF_INCLUDE = []       # always include these fields when diffing

API_VERSION = ''
URL_PREFIX = ''
URL_PROTOCOL = ''               # relative HATEOAS paths by default.
SERVER_NAME = None
URL_PROTOCOL = ''
ID_FIELD = '_id'
CACHE_CONTROL = ''
CACHE_EXPIRES = 0
ITEM_CACHE_CONTROL = ''
X_DOMAINS = None                # CORS disabled by default.
X_HEADERS = None                # CORS disabled by default.
X_EXPOSE_HEADERS = None         # CORS disabled by default.
X_MAX_AGE = 21600               # Access-Control-Max-Age when CORS is enabled
HATEOAS = True                  # HATEOAS enabled by default.
IF_MATCH = True                 # IF_MATCH (ETag match) enabled by default.

ALLOWED_FILTERS = ['*']         # filtering enabled by default
SORTING = True                  # sorting enabled by default.
EMBEDDING = True                # embedding enabled by default
PROJECTION = True               # projection enabled by default
PAGINATION = True               # pagination enabled by default.
PAGINATION_LIMIT = 50
PAGINATION_DEFAULT = 25
VERSIONING = False              # turn document versioning on or off.
VERSIONS = '_versions'          # suffix for parallel collection w/old versions
VERSION_PARAM = 'version'       # URL param for specific version of a document.
INTERNAL_RESOURCE = False       # resources are public by default.

OPLOG = False                   # oplog is disabled by default.
OPLOG_NAME = 'oplog'            # default oplog resource name.
OPLOG_METHODS = ['DELETE']      # oplog only logs DELETE operations by default.
OPLOG_ENDPOINT = None           # oplog endpoint is disabled by default.
OPLOG_AUDIT = True              # oplog audit enabled by default.

RESOURCE_METHODS = ['GET']
ITEM_METHODS = ['GET']
PUBLIC_METHODS = []
ALLOWED_ROLES = []
ALLOWED_READ_ROLES = []
ALLOWED_WRITE_ROLES = []
PUBLIC_ITEM_METHODS = []
ALLOWED_ITEM_ROLES = []
ALLOWED_ITEM_READ_ROLES = []
ALLOWED_ITEM_WRITE_ROLES = []
ITEM_LOOKUP = True
ITEM_LOOKUP_FIELD = ID_FIELD
ITEM_URL = 'regex("[a-f0-9]{24}")'

# use a simple file response format by default
EXTENDED_MEDIA_INFO = []
RETURN_MEDIA_AS_BASE64_STRING = True

# list of extra fields to be included with every POST response. This list
# should not include the 'standard' fields (ID_FIELD, LAST_UPDATED,
# DATE_CREATED, and ETAG). Only relevant when bandwidth saving mode is on.
EXTRA_RESPONSE_FIELDS = []
BANDWIDTH_SAVER = True

# default query parameters
QUERY_WHERE = 'where'
QUERY_PROJECTION = 'projection'
QUERY_SORT = 'sort'
QUERY_PAGE = 'page'
QUERY_MAX_RESULTS = 'max_results'
QUERY_EMBEDDED = 'embedded'

# user-restricted resource access is disabled by default.
AUTH_FIELD = None

# don't allow unknown key/value pairs for POST/PATCH payloads.
ALLOW_UNKNOWN = False

# Rate limits are disabled by default. Needs a running redis-server.
RATE_LIMIT_GET = None
RATE_LIMIT_POST = None
RATE_LIMIT_PATCH = None
RATE_LIMIT_DELETE = None

# MONGO defaults
MONGO_HOST = 'localhost'
MONGO_PORT = 27017
# disallow Mongo's javascript queries as they might be vulnerable to injection
# attacks ('ReDoS' especially), are probably too complex for the average API
# end-user and finally can  seriously impact overall performance.
MONGO_QUERY_BLACKLIST = ['$where', '$regex']
# Explicitly set default write_concern to 'safe' (do regular
# aknowledged writes). This is also the current PyMongo/Mongo default setting.
MONGO_WRITE_CONCERN = {'w': 1}<|MERGE_RESOLUTION|>--- conflicted
+++ resolved
@@ -12,14 +12,11 @@
     :license: BSD, see LICENSE for more details.
 
     .. versionchanged:: 0.5
-<<<<<<< HEAD
        'OPLOG' added and set to False.
        'OPLOG_NAME' added and set to 'oplog'.
        'OPLOG_METHODS' added and set to ['DELETE'].
        'OPLOG_ENDPOINT' added and set to None.
        'OPLOG_AUDIT' added and set to True.
-       'INTERNAL_RESOURCE' added and set to False.
-=======
        'QUERY_WHERE' added and set to 'where'
        'QUERY_PROJECTION' added and set to 'projection'
        'QUERY_SORT' added and set to 'sort'
@@ -27,7 +24,6 @@
        'QUERY_MAX_RESULTS' added and set to 'max_results'
        'QUERY_EMBEDDED' added and set to 'embedded'
        'INTERNAL_RESOURCE' added and set to False
->>>>>>> 938289e4
 
     .. versionchanged:: 0.4
        'META' added and set to '_meta'.
